--- conflicted
+++ resolved
@@ -1,8 +1,4 @@
-<<<<<<< HEAD
-.PHONY: deps build run check test clippy coverage benchmark flamegraph compare_benchmarks_deps compare_benchmarks clean
-=======
-.PHONY: deps build run check test clippy coverage benchmark flamegraph compare_benchmarks_deps compare_benchmarks docs
->>>>>>> 8e6cf760
+.PHONY: deps build run check test clippy coverage benchmark flamegraph compare_benchmarks_deps compare_benchmarks docs clean compare_vm_output
 
 TEST_DIR=cairo_programs
 TEST_FILES:=$(wildcard $(TEST_DIR)/*.cairo)
@@ -70,20 +66,15 @@
 
 compare_benchmarks: $(COMPILED_BENCHES)
 	cd bench && ./run_benchmarks.sh
-
-<<<<<<< HEAD
+ 
 compare_vm_output: $(CLEO_TRACE) $(CAIRO_TRACE) $(CLEO_MEM) $(CAIRO_MEM)
 	cd tests; ./compare_vm_output.sh
+
+docs:
+	cargo doc --verbose --release --locked --no-deps
 
 clean:
 	rm -f $(TEST_DIR)/*.json
 	rm -f $(TEST_DIR)/*.memory
 	rm -f $(TEST_DIR)/*.trace
-	rm -f $(BENCH_DIR)/*.json
-=======
-compare_traces:
-	cd tests && ./compare_traces
-
-docs:
-	cargo doc --verbose --release --locked --no-deps
->>>>>>> 8e6cf760
+	rm -f $(BENCH_DIR)/*.json