use crate::stdlib::{collections::HashMap, prelude::*};
use crate::types::relocatable::{MaybeRelocatable, Relocatable};
use crate::vm::errors::memory_errors::MemoryError;
use crate::vm::errors::runner_errors::RunnerError;
use crate::vm::runners::cairo_pie::{
    BuiltinAdditionalData, OutputBuiltinAdditionalData, Pages, PublicMemoryPage,
};
use crate::vm::vm_core::VirtualMachine;
use crate::vm::vm_memory::memory::Memory;
use crate::vm::vm_memory::memory_segments::MemorySegmentManager;

use super::OUTPUT_BUILTIN_NAME;

#[derive(Debug, Clone)]
pub struct OutputBuiltinRunner {
<<<<<<< HEAD
    pub(crate) base: usize,
=======
    base: usize,
    pub(crate) pages: Pages,
>>>>>>> 0d7f3de8
    pub(crate) stop_ptr: Option<usize>,
    pub(crate) included: bool,
}

impl OutputBuiltinRunner {
    pub fn new(included: bool) -> OutputBuiltinRunner {
        OutputBuiltinRunner {
            base: 0,
            pages: HashMap::default(),
            stop_ptr: None,
            included,
        }
    }

    pub fn from_segment(segment: &Relocatable, included: bool) -> Self {
        Self {
            base: segment.segment_index as usize,
            pages: HashMap::default(),
            stop_ptr: None,
            included,
        }
    }

    pub fn initialize_segments(&mut self, segments: &mut MemorySegmentManager) {
        self.base = segments.add().segment_index as usize // segments.add() always returns a positive index
    }

    pub fn initial_stack(&self) -> Vec<MaybeRelocatable> {
        if self.included {
            vec![MaybeRelocatable::from((self.base as isize, 0))]
        } else {
            vec![]
        }
    }

    pub fn base(&self) -> usize {
        self.base
    }

    pub fn add_validation_rule(&self, _memory: &mut Memory) {}

    pub fn deduce_memory_cell(
        &self,
        _address: Relocatable,
        _memory: &Memory,
    ) -> Result<Option<MaybeRelocatable>, RunnerError> {
        Ok(None)
    }

    pub fn get_allocated_memory_units(&self, _vm: &VirtualMachine) -> Result<usize, MemoryError> {
        Ok(0)
    }

    pub fn get_memory_segment_addresses(&self) -> (usize, Option<usize>) {
        (self.base, self.stop_ptr)
    }

    pub fn get_used_cells(&self, segments: &MemorySegmentManager) -> Result<usize, MemoryError> {
        segments
            .get_segment_used_size(self.base)
            .ok_or(MemoryError::MissingSegmentUsedSizes)
    }

    pub fn get_used_instances(
        &self,
        segments: &MemorySegmentManager,
    ) -> Result<usize, MemoryError> {
        self.get_used_cells(segments)
    }

    pub fn final_stack(
        &mut self,
        segments: &MemorySegmentManager,
        pointer: Relocatable,
    ) -> Result<Relocatable, RunnerError> {
        if self.included {
            let stop_pointer_addr = (pointer - 1)
                .map_err(|_| RunnerError::NoStopPointer(Box::new(OUTPUT_BUILTIN_NAME)))?;
            let stop_pointer = segments
                .memory
                .get_relocatable(stop_pointer_addr)
                .map_err(|_| RunnerError::NoStopPointer(Box::new(OUTPUT_BUILTIN_NAME)))?;
            if self.base as isize != stop_pointer.segment_index {
                return Err(RunnerError::InvalidStopPointerIndex(Box::new((
                    OUTPUT_BUILTIN_NAME,
                    stop_pointer,
                    self.base,
                ))));
            }
            let stop_ptr = stop_pointer.offset;
            let used = self.get_used_cells(segments).map_err(RunnerError::Memory)?;
            if stop_ptr != used {
                return Err(RunnerError::InvalidStopPointer(Box::new((
                    OUTPUT_BUILTIN_NAME,
                    Relocatable::from((self.base as isize, used)),
                    Relocatable::from((self.base as isize, stop_ptr)),
                ))));
            }
            self.stop_ptr = Some(stop_ptr);
            Ok(stop_pointer_addr)
        } else {
            self.stop_ptr = Some(0);
            Ok(pointer)
        }
    }

    pub fn get_additional_data(&self) -> BuiltinAdditionalData {
        BuiltinAdditionalData::Output(OutputBuiltinAdditionalData {
            pages: self.pages.clone(),
            attributes: HashMap::default(),
        })
    }

    pub fn add_page(
        &mut self,
        page_id: usize,
        page_start: Relocatable,
        page_size: usize,
    ) -> Result<(), RunnerError> {
        if page_start.segment_index as usize != self.base {
            return Err(RunnerError::PageNotOnSegment(page_start, self.base));
        }

        self.pages.insert(
            page_id,
            PublicMemoryPage {
                start: page_start.offset,
                size: page_size,
            },
        );

        Ok(())
    }
}

impl Default for OutputBuiltinRunner {
    fn default() -> Self {
        Self::new(true)
    }
}

#[cfg(test)]
mod tests {
    use super::*;
    use crate::relocatable;
    use crate::stdlib::collections::HashMap;

    use crate::{
        utils::test_utils::*,
        vm::{
            errors::memory_errors::MemoryError, runners::builtin_runner::BuiltinRunner,
            vm_core::VirtualMachine,
        },
    };

    #[cfg(target_arch = "wasm32")]
    use wasm_bindgen_test::*;

    #[test]
    #[cfg_attr(target_arch = "wasm32", wasm_bindgen_test)]
    fn get_used_instances() {
        let builtin = OutputBuiltinRunner::new(true);

        let mut vm = vm!();
        vm.segments.segment_used_sizes = Some(vec![1]);

        assert_eq!(builtin.get_used_instances(&vm.segments), Ok(1));
    }

    #[test]
    #[cfg_attr(target_arch = "wasm32", wasm_bindgen_test)]
    fn final_stack() {
        let mut builtin = OutputBuiltinRunner::new(true);

        let mut vm = vm!();

        vm.segments = segments![
            ((0, 0), (0, 0)),
            ((0, 1), (0, 1)),
            ((2, 0), (0, 0)),
            ((2, 1), (0, 0))
        ];

        vm.segments.segment_used_sizes = Some(vec![0]);

        let pointer = Relocatable::from((2, 2));

        assert_eq!(
            builtin.final_stack(&vm.segments, pointer).unwrap(),
            Relocatable::from((2, 1))
        );
    }

    #[test]
    #[cfg_attr(target_arch = "wasm32", wasm_bindgen_test)]
    fn final_stack_error_stop_pointer() {
        let mut builtin = OutputBuiltinRunner::new(true);

        let mut vm = vm!();

        vm.segments = segments![
            ((0, 0), (0, 0)),
            ((0, 1), (0, 1)),
            ((2, 0), (0, 0)),
            ((2, 1), (0, 0))
        ];

        vm.segments.segment_used_sizes = Some(vec![998]);

        let pointer = Relocatable::from((2, 2));

        assert_eq!(
            builtin.final_stack(&vm.segments, pointer),
            Err(RunnerError::InvalidStopPointer(Box::new((
                OUTPUT_BUILTIN_NAME,
                relocatable!(0, 998),
                relocatable!(0, 0)
            ))))
        );
    }

    #[test]
    #[cfg_attr(target_arch = "wasm32", wasm_bindgen_test)]
    fn final_stack_error_when_notincluded() {
        let mut builtin = OutputBuiltinRunner::new(false);

        let mut vm = vm!();

        vm.segments = segments![
            ((0, 0), (0, 0)),
            ((0, 1), (0, 1)),
            ((2, 0), (0, 0)),
            ((2, 1), (0, 0))
        ];

        vm.segments.segment_used_sizes = Some(vec![0]);

        let pointer = Relocatable::from((2, 2));

        assert_eq!(
            builtin.final_stack(&vm.segments, pointer).unwrap(),
            Relocatable::from((2, 2))
        );
    }

    #[test]
    #[cfg_attr(target_arch = "wasm32", wasm_bindgen_test)]
    fn final_stack_error_non_relocatable() {
        let mut builtin = OutputBuiltinRunner::new(true);

        let mut vm = vm!();

        vm.segments = segments![
            ((0, 0), (0, 0)),
            ((0, 1), (0, 1)),
            ((2, 0), (0, 0)),
            ((2, 1), 2)
        ];

        vm.segments.segment_used_sizes = Some(vec![0]);

        let pointer = Relocatable::from((2, 2));

        assert_eq!(
            builtin.final_stack(&vm.segments, pointer),
            Err(RunnerError::NoStopPointer(Box::new(OUTPUT_BUILTIN_NAME)))
        );
    }

    #[test]
    #[cfg_attr(target_arch = "wasm32", wasm_bindgen_test)]
    fn get_used_cells_and_allocated_size_test() {
        let builtin: BuiltinRunner = OutputBuiltinRunner::new(true).into();

        let mut vm = vm!();

        vm.segments.segment_used_sizes = Some(vec![0]);

        assert_eq!(
            builtin.get_used_cells_and_allocated_size(&vm),
            Ok((0_usize, 0))
        );
    }

    #[test]
    #[cfg_attr(target_arch = "wasm32", wasm_bindgen_test)]
    fn get_allocated_memory_units() {
        let builtin = OutputBuiltinRunner::new(true);

        let vm = vm!();

        assert_eq!(builtin.get_allocated_memory_units(&vm), Ok(0));
    }

    #[test]
    #[cfg_attr(target_arch = "wasm32", wasm_bindgen_test)]
    fn initialize_segments_for_output() {
        let mut builtin = OutputBuiltinRunner::new(true);
        let mut segments = MemorySegmentManager::new();
        builtin.initialize_segments(&mut segments);
        assert_eq!(builtin.base, 0);
    }

    #[test]
    #[cfg_attr(target_arch = "wasm32", wasm_bindgen_test)]
    fn get_initial_stack_for_output_with_base() {
        let mut builtin = OutputBuiltinRunner::new(true);
        builtin.base = 1;
        let initial_stack = builtin.initial_stack();
        assert_eq!(
            initial_stack[0].clone(),
            MaybeRelocatable::RelocatableValue((builtin.base() as isize, 0).into())
        );
        assert_eq!(initial_stack.len(), 1);
    }

    #[test]
    #[cfg_attr(target_arch = "wasm32", wasm_bindgen_test)]
    fn get_memory_segment_addresses() {
        let builtin = OutputBuiltinRunner::new(true);

        assert_eq!(builtin.get_memory_segment_addresses(), (0, None),);
    }

    #[test]
    #[cfg_attr(target_arch = "wasm32", wasm_bindgen_test)]
    fn get_memory_accesses_missing_segment_used_sizes() {
        let builtin = BuiltinRunner::Output(OutputBuiltinRunner::new(true));
        let vm = vm!();

        assert_eq!(
            builtin.get_memory_accesses(&vm),
            Err(MemoryError::MissingSegmentUsedSizes),
        );
    }

    #[test]
    #[cfg_attr(target_arch = "wasm32", wasm_bindgen_test)]
    fn get_memory_accesses_empty() {
        let builtin = BuiltinRunner::Output(OutputBuiltinRunner::new(true));
        let mut vm = vm!();

        vm.segments.segment_used_sizes = Some(vec![0]);
        assert_eq!(builtin.get_memory_accesses(&vm), Ok(vec![]));
    }

    #[test]
    #[cfg_attr(target_arch = "wasm32", wasm_bindgen_test)]
    fn get_memory_accesses() {
        let builtin = BuiltinRunner::Output(OutputBuiltinRunner::new(true));
        let mut vm = vm!();

        vm.segments.segment_used_sizes = Some(vec![4]);
        assert_eq!(
            builtin.get_memory_accesses(&vm),
            Ok(vec![
                (builtin.base() as isize, 0).into(),
                (builtin.base() as isize, 1).into(),
                (builtin.base() as isize, 2).into(),
                (builtin.base() as isize, 3).into(),
            ]),
        );
    }

    #[test]
    #[cfg_attr(target_arch = "wasm32", wasm_bindgen_test)]
    fn get_used_cells_missing_segment_used_sizes() {
        let builtin = BuiltinRunner::Output(OutputBuiltinRunner::new(true));
        let vm = vm!();

        assert_eq!(
            builtin.get_used_cells(&vm.segments),
            Err(MemoryError::MissingSegmentUsedSizes)
        );
    }

    #[test]
    #[cfg_attr(target_arch = "wasm32", wasm_bindgen_test)]
    fn get_used_cells_empty() {
        let builtin = BuiltinRunner::Output(OutputBuiltinRunner::new(true));
        let mut vm = vm!();

        vm.segments.segment_used_sizes = Some(vec![0]);
        assert_eq!(builtin.get_used_cells(&vm.segments), Ok(0));
    }

    #[test]
    #[cfg_attr(target_arch = "wasm32", wasm_bindgen_test)]
    fn get_used_cells() {
        let builtin = BuiltinRunner::Output(OutputBuiltinRunner::new(true));
        let mut vm = vm!();

        vm.segments.segment_used_sizes = Some(vec![4]);
        assert_eq!(builtin.get_used_cells(&vm.segments), Ok(4));
    }

    #[test]
    #[cfg_attr(target_arch = "wasm32", wasm_bindgen_test)]
    fn test_get_used_instances_missing_segments() {
        let builtin = BuiltinRunner::Output(OutputBuiltinRunner::new(true));
        let memory_segment_manager = MemorySegmentManager::new();

        assert_eq!(
            builtin.get_used_instances(&memory_segment_manager),
            Err(MemoryError::MissingSegmentUsedSizes)
        );
    }

    #[test]
    #[cfg_attr(target_arch = "wasm32", wasm_bindgen_test)]
    fn test_get_used_instances_valid() {
        let builtin = BuiltinRunner::Output(OutputBuiltinRunner::new(true));
        let mut memory_segment_manager = MemorySegmentManager::new();
        memory_segment_manager.segment_used_sizes = Some(vec![0]);

        assert_eq!(builtin.get_used_instances(&memory_segment_manager), Ok(0));
    }

    #[test]
    #[cfg_attr(target_arch = "wasm32", wasm_bindgen_test)]
    fn test_deduce_memory_cell_output_builtin() {
        let builtin = BuiltinRunner::Output(OutputBuiltinRunner::new(true));
        let mut vm = vm!();

        vm.segments = segments![
            ((0, 0), (0, 0)),
            ((0, 1), (0, 1)),
            ((2, 0), (0, 0)),
            ((2, 1), 2)
        ];

        vm.segments.segment_used_sizes = Some(vec![0]);

        let pointer = Relocatable::from((2, 2));

        assert_eq!(
            builtin.deduce_memory_cell(pointer, &vm.segments.memory),
            Ok(None)
        );
    }

    #[test]
    #[cfg_attr(target_arch = "wasm32", wasm_bindgen_test)]
    fn test_add_validation_rule() {
        let builtin = OutputBuiltinRunner::new(true);
        let mut vm = vm!();

        vm.segments = segments![
            ((0, 0), (0, 0)),
            ((0, 1), (0, 1)),
            ((2, 0), (0, 0)),
            ((2, 1), 2)
        ];

        vm.segments.segment_used_sizes = Some(vec![0]);
        builtin.add_validation_rule(&mut vm.segments.memory);
    }

    #[test]
    fn get_additional_info_no_pages_no_attributes() {
        let builtin = OutputBuiltinRunner::new(true);
        assert_eq!(
            builtin.get_additional_data(),
            BuiltinAdditionalData::Output(OutputBuiltinAdditionalData {
                pages: HashMap::default(),
                attributes: HashMap::default()
            })
        )
    }

    #[test]
    fn add_page() {
        let mut builtin = OutputBuiltinRunner::new(true);
        assert_eq!(
            builtin.add_page(
                1,
                Relocatable {
                    segment_index: builtin.base() as isize,
                    offset: 0
                },
                3
            ),
            Ok(())
        );

        assert_eq!(
            builtin.pages,
            HashMap::from([(1, PublicMemoryPage { start: 0, size: 3 }),])
        )
    }

    #[test]
    fn add_page_wrong_segment() {
        let mut builtin = OutputBuiltinRunner::new(true);
        let page_start = Relocatable {
            segment_index: 18,
            offset: 0,
        };

        let result = builtin.add_page(1, page_start.clone(), 3);
        assert!(
            matches!(result, Err(RunnerError::PageNotOnSegment(relocatable, base)) if relocatable == page_start && base == builtin.base())
        )
    }
}<|MERGE_RESOLUTION|>--- conflicted
+++ resolved
@@ -13,12 +13,8 @@
 
 #[derive(Debug, Clone)]
 pub struct OutputBuiltinRunner {
-<<<<<<< HEAD
     pub(crate) base: usize,
-=======
-    base: usize,
     pub(crate) pages: Pages,
->>>>>>> 0d7f3de8
     pub(crate) stop_ptr: Option<usize>,
     pub(crate) included: bool,
 }
