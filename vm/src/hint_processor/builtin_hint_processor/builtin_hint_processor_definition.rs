--- conflicted
+++ resolved
@@ -836,7 +836,15 @@
             hint_code::BOOTLOADER_PREPARE_SIMPLE_BOOTLOADER_INPUT => {
                 prepare_simple_bootloader_input(exec_scopes)
             }
-<<<<<<< HEAD
+            hint_code::BOOTLOADER_LOAD_BOOTLOADER_CONFIG => {
+                load_bootloader_config(vm, exec_scopes, &hint_data.ids_data, &hint_data.ap_tracking)
+            }
+            hint_code::BOOTLOADER_ENTER_PACKED_OUTPUT_SCOPE => enter_packed_output_scope(
+                vm,
+                exec_scopes,
+                &hint_data.ids_data,
+                &hint_data.ap_tracking,
+            ),
             hint_code::BOOTLOADER_SAVE_OUTPUT_POINTER => {
                 save_output_pointer(vm, exec_scopes, &hint_data.ids_data, &hint_data.ap_tracking)
             }
@@ -852,21 +860,12 @@
                 )
             }
             hint_code::BOOTLOADER_SET_PACKED_OUTPUT_TO_SUBTASKS => set_packed_output_to_subtasks(
-=======
-            hint_code::BOOTLOADER_LOAD_BOOTLOADER_CONFIG => {
-                load_bootloader_config(vm, exec_scopes, &hint_data.ids_data, &hint_data.ap_tracking)
-            }
-            hint_code::BOOTLOADER_ENTER_PACKED_OUTPUT_SCOPE => enter_packed_output_scope(
->>>>>>> f7d03519
-                vm,
-                exec_scopes,
-                &hint_data.ids_data,
-                &hint_data.ap_tracking,
-            ),
-<<<<<<< HEAD
-=======
+                vm,
+                exec_scopes,
+                &hint_data.ids_data,
+                &hint_data.ap_tracking,
+            ),
             hint_code::BOOTLOADER_IMPORT_PACKED_OUTPUT_SCHEMAS => import_packed_output_schemas(),
->>>>>>> f7d03519
             #[cfg(feature = "skip_next_instruction_hint")]
             hint_code::SKIP_NEXT_INSTRUCTION => skip_next_instruction(vm),
             code => Err(HintError::UnknownHint(code.to_string().into_boxed_str())),
