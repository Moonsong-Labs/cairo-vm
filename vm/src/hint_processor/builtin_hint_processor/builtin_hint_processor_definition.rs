--- conflicted
+++ resolved
@@ -27,15 +27,11 @@
         pack::*,
     },
 };
-<<<<<<< HEAD
 use crate::hint_processor::builtin_hint_processor::bootloader::execute_task_hints::{
     allocate_program_data_segment, call_task, validate_hash,
-=======
+    allocate_program_data_segment, load_program_hint,
+};
 use crate::hint_processor::builtin_hint_processor::bootloader::bootloader_hints::compute_and_configure_fact_topologies;
-use crate::hint_processor::builtin_hint_processor::bootloader::execute_task_hints::{
-    allocate_program_data_segment, load_program_hint,
->>>>>>> 0d7f3de8
-};
 use crate::hint_processor::builtin_hint_processor::bootloader::simple_bootloader_hints::{
     divide_num_by_2, prepare_task_range_checks, set_ap_to_zero, set_current_task,
     set_tasks_variable,
@@ -899,24 +895,19 @@
                 &hint_data.ids_data,
                 &hint_data.ap_tracking,
             ),
-<<<<<<< HEAD
             hint_code::EXECUTE_TASK_VALIDATE_HASH => {
                 validate_hash(vm, exec_scopes, &hint_data.ids_data, &hint_data.ap_tracking)
-=======
+            }
             hint_code::EXECUTE_TASK_LOAD_PROGRAM => {
                 load_program_hint(vm, exec_scopes, &hint_data.ids_data, &hint_data.ap_tracking)
->>>>>>> 0d7f3de8
             }
             hint_code::EXECUTE_TASK_ASSERT_PROGRAM_ADDRESS => {
                 assert_program_address(vm, exec_scopes, &hint_data.ids_data, &hint_data.ap_tracking)
             }
-<<<<<<< HEAD
             hint_code::EXECUTE_TASK_CALL_TASK => {
                 call_task(vm, exec_scopes, &hint_data.ids_data, &hint_data.ap_tracking)
             }
-=======
             hint_code::EXECUTE_TASK_EXIT_SCOPE => exit_scope(exec_scopes),
->>>>>>> 0d7f3de8
             #[cfg(feature = "skip_next_instruction_hint")]
             hint_code::SKIP_NEXT_INSTRUCTION => skip_next_instruction(vm),
             code => Err(HintError::UnknownHint(code.to_string().into_boxed_str())),
