pub const ADD_SEGMENT: &str = "memory[ap] = segments.add()";

pub const VM_ENTER_SCOPE: &str = "vm_enter_scope()";
pub const VM_EXIT_SCOPE: &str = "vm_exit_scope()";

pub const MEMCPY_ENTER_SCOPE: &str = "vm_enter_scope({'n': ids.len})";
pub const MEMCPY_CONTINUE_COPYING: &str = r#"n -= 1
ids.continue_copying = 1 if n > 0 else 0"#;

pub const MEMSET_ENTER_SCOPE: &str = "vm_enter_scope({'n': ids.n})";
pub const MEMSET_CONTINUE_LOOP: &str = r#"n -= 1
ids.continue_loop = 1 if n > 0 else 0"#;

pub const POW: &str = "ids.locs.bit = (ids.prev_locs.exp % PRIME) & 1";

pub const IS_NN: &str = "memory[ap] = 0 if 0 <= (ids.a % PRIME) < range_check_builtin.bound else 1";
pub const IS_NN_OUT_OF_RANGE: &str =
    "memory[ap] = 0 if 0 <= ((-ids.a - 1) % PRIME) < range_check_builtin.bound else 1";
pub const IS_LE_FELT: &str = "memory[ap] = 0 if (ids.a % PRIME) <= (ids.b % PRIME) else 1";
pub const IS_POSITIVE: &str = r#"from starkware.cairo.common.math_utils import is_positive
ids.is_positive = 1 if is_positive(
    value=ids.value, prime=PRIME, rc_bound=range_check_builtin.bound) else 0"#;

pub const ASSERT_NN: &str = r#"from starkware.cairo.common.math_utils import assert_integer
assert_integer(ids.a)
assert 0 <= ids.a % PRIME < range_check_builtin.bound, f'a = {ids.a} is out of range.'"#;

pub const ASSERT_NOT_ZERO: &str = r#"from starkware.cairo.common.math_utils import assert_integer
assert_integer(ids.value)
assert ids.value % PRIME != 0, f'assert_not_zero failed: {ids.value} = 0.'"#;

pub const ASSERT_NOT_EQUAL: &str = r#"from starkware.cairo.lang.vm.relocatable import RelocatableValue
both_ints = isinstance(ids.a, int) and isinstance(ids.b, int)
both_relocatable = (
    isinstance(ids.a, RelocatableValue) and isinstance(ids.b, RelocatableValue) and
    ids.a.segment_index == ids.b.segment_index)
assert both_ints or both_relocatable, \
    f'assert_not_equal failed: non-comparable values: {ids.a}, {ids.b}.'
assert (ids.a - ids.b) % PRIME != 0, f'assert_not_equal failed: {ids.a} = {ids.b}.'"#;

pub const ASSERT_LE_FELT: &str = r#"import itertools

from starkware.cairo.common.math_utils import assert_integer
assert_integer(ids.a)
assert_integer(ids.b)
a = ids.a % PRIME
b = ids.b % PRIME
assert a <= b, f'a = {a} is not less than or equal to b = {b}.'

# Find an arc less than PRIME / 3, and another less than PRIME / 2.
lengths_and_indices = [(a, 0), (b - a, 1), (PRIME - 1 - b, 2)]
lengths_and_indices.sort()
assert lengths_and_indices[0][0] <= PRIME // 3 and lengths_and_indices[1][0] <= PRIME // 2
excluded = lengths_and_indices[2][1]

memory[ids.range_check_ptr + 1], memory[ids.range_check_ptr + 0] = (
    divmod(lengths_and_indices[0][0], ids.PRIME_OVER_3_HIGH))
memory[ids.range_check_ptr + 3], memory[ids.range_check_ptr + 2] = (
    divmod(lengths_and_indices[1][0], ids.PRIME_OVER_2_HIGH))"#;

pub const ASSERT_LE_FELT_V_0_6: &str =
    "from starkware.cairo.common.math_utils import assert_integer
assert_integer(ids.a)
assert_integer(ids.b)
assert (ids.a % PRIME) <= (ids.b % PRIME), \\
    f'a = {ids.a % PRIME} is not less than or equal to b = {ids.b % PRIME}.'";

pub const ASSERT_LE_FELT_V_0_8: &str =
    "from starkware.cairo.common.math_utils import assert_integer
assert_integer(ids.a)
assert_integer(ids.b)
a = ids.a % PRIME
b = ids.b % PRIME
assert a <= b, f'a = {a} is not less than or equal to b = {b}.'

ids.small_inputs = int(
    a < range_check_builtin.bound and (b - a) < range_check_builtin.bound)";

pub const ASSERT_LE_FELT_EXCLUDED_0: &str = "memory[ap] = 1 if excluded != 0 else 0";
pub const ASSERT_LE_FELT_EXCLUDED_1: &str = "memory[ap] = 1 if excluded != 1 else 0";
pub const ASSERT_LE_FELT_EXCLUDED_2: &str = "assert excluded == 2";

pub const ASSERT_LT_FELT: &str = r#"from starkware.cairo.common.math_utils import assert_integer
assert_integer(ids.a)
assert_integer(ids.b)
assert (ids.a % PRIME) < (ids.b % PRIME), \
    f'a = {ids.a % PRIME} is not less than b = {ids.b % PRIME}.'"#;

pub const SPLIT_INT_ASSERT_RANGE: &str =
    "assert ids.value == 0, 'split_int(): value is out of range.'";

pub const ASSERT_250_BITS: &str = r#"from starkware.cairo.common.math_utils import as_int

# Correctness check.
value = as_int(ids.value, PRIME) % PRIME
assert value < ids.UPPER_BOUND, f'{value} is outside of the range [0, 2**250).'

# Calculation for the assertion.
ids.high, ids.low = divmod(ids.value, ids.SHIFT)"#;

pub const IS_250_BITS: &str = r#"ids.is_250 = 1 if ids.addr < 2**250 else 0"#;

pub const IS_ADDR_BOUNDED: &str = r#"# Verify the assumptions on the relationship between 2**250, ADDR_BOUND and PRIME.
ADDR_BOUND = ids.ADDR_BOUND % PRIME
assert (2**250 < ADDR_BOUND <= 2**251) and (2 * 2**250 < PRIME) and (
        ADDR_BOUND * 2 > PRIME), \
    'normalize_address() cannot be used with the current constants.'
ids.is_small = 1 if ids.addr < ADDR_BOUND else 0"#;

pub const SPLIT_INT: &str = r#"memory[ids.output] = res = (int(ids.value) % PRIME) % ids.base
assert res < ids.bound, f'split_int(): Limb {res} is out of range.'"#;

pub const SPLIT_64: &str = r#"ids.low = ids.a & ((1<<64) - 1)
ids.high = ids.a >> 64"#;

pub const SPLIT_FELT: &str = r#"from starkware.cairo.common.math_utils import assert_integer
assert ids.MAX_HIGH < 2**128 and ids.MAX_LOW < 2**128
assert PRIME - 1 == ids.MAX_HIGH * 2**128 + ids.MAX_LOW
assert_integer(ids.value)
ids.low = ids.value & ((1 << 128) - 1)
ids.high = ids.value >> 128"#;

pub const SQRT: &str = r#"from starkware.python.math_utils import isqrt
value = ids.value % PRIME
assert value < 2 ** 250, f"value={value} is outside of the range [0, 2**250)."
assert 2 ** 250 < PRIME
ids.root = isqrt(value)"#;

pub const UNSIGNED_DIV_REM: &str = r#"from starkware.cairo.common.math_utils import assert_integer
assert_integer(ids.div)
assert 0 < ids.div <= PRIME // range_check_builtin.bound, \
    f'div={hex(ids.div)} is out of the valid range.'
ids.q, ids.r = divmod(ids.value, ids.div)"#;

pub const SIGNED_DIV_REM: &str = r#"from starkware.cairo.common.math_utils import as_int, assert_integer

assert_integer(ids.div)
assert 0 < ids.div <= PRIME // range_check_builtin.bound, \
    f'div={hex(ids.div)} is out of the valid range.'

assert_integer(ids.bound)
assert ids.bound <= range_check_builtin.bound // 2, \
    f'bound={hex(ids.bound)} is out of the valid range.'

int_value = as_int(ids.value, PRIME)
q, ids.r = divmod(int_value, ids.div)

assert -ids.bound <= q < ids.bound, \
    f'{int_value} / {ids.div} = {q} is out of the range [{-ids.bound}, {ids.bound}).'

ids.biased_q = q + ids.bound"#;

pub const IS_QUAD_RESIDUE: &str = r#"from starkware.crypto.signature.signature import FIELD_PRIME
from starkware.python.math_utils import div_mod, is_quad_residue, sqrt

x = ids.x
if is_quad_residue(x, FIELD_PRIME):
    ids.y = sqrt(x, FIELD_PRIME)
else:
    ids.y = sqrt(div_mod(x, 3, FIELD_PRIME), FIELD_PRIME)"#;

pub const FIND_ELEMENT: &str = r#"array_ptr = ids.array_ptr
elm_size = ids.elm_size
assert isinstance(elm_size, int) and elm_size > 0, \
    f'Invalid value for elm_size. Got: {elm_size}.'
key = ids.key

if '__find_element_index' in globals():
    ids.index = __find_element_index
    found_key = memory[array_ptr + elm_size * __find_element_index]
    assert found_key == key, \
        f'Invalid index found in __find_element_index. index: {__find_element_index}, ' \
        f'expected key {key}, found key: {found_key}.'
    # Delete __find_element_index to make sure it's not used for the next calls.
    del __find_element_index
else:
    n_elms = ids.n_elms
    assert isinstance(n_elms, int) and n_elms >= 0, \
        f'Invalid value for n_elms. Got: {n_elms}.'
    if '__find_element_max_size' in globals():
        assert n_elms <= __find_element_max_size, \
            f'find_element() can only be used with n_elms<={__find_element_max_size}. ' \
            f'Got: n_elms={n_elms}.'

    for i in range(n_elms):
        if memory[array_ptr + elm_size * i] == key:
            ids.index = i
            break
    else:
        raise ValueError(f'Key {key} was not found.')"#;

pub const SEARCH_SORTED_LOWER: &str = r#"array_ptr = ids.array_ptr
elm_size = ids.elm_size
assert isinstance(elm_size, int) and elm_size > 0, \
    f'Invalid value for elm_size. Got: {elm_size}.'

n_elms = ids.n_elms
assert isinstance(n_elms, int) and n_elms >= 0, \
    f'Invalid value for n_elms. Got: {n_elms}.'
if '__find_element_max_size' in globals():
    assert n_elms <= __find_element_max_size, \
        f'find_element() can only be used with n_elms<={__find_element_max_size}. ' \
        f'Got: n_elms={n_elms}.'

for i in range(n_elms):
    if memory[array_ptr + elm_size * i] >= ids.key:
        ids.index = i
        break
else:
    ids.index = n_elms"#;

pub const SET_ADD: &str = r#"assert ids.elm_size > 0
assert ids.set_ptr <= ids.set_end_ptr
elm_list = memory.get_range(ids.elm_ptr, ids.elm_size)
for i in range(0, ids.set_end_ptr - ids.set_ptr, ids.elm_size):
    if memory.get_range(ids.set_ptr + i, ids.elm_size) == elm_list:
        ids.index = i // ids.elm_size
        ids.is_elm_in_set = 1
        break
else:
    ids.is_elm_in_set = 0"#;

pub const DEFAULT_DICT_NEW: &str = r#"if '__dict_manager' not in globals():
    from starkware.cairo.common.dict import DictManager
    __dict_manager = DictManager()

memory[ap] = __dict_manager.new_default_dict(segments, ids.default_value)"#;

pub const DICT_NEW: &str = r#"if '__dict_manager' not in globals():
    from starkware.cairo.common.dict import DictManager
    __dict_manager = DictManager()

memory[ap] = __dict_manager.new_dict(segments, initial_dict)
del initial_dict"#;

pub const DICT_READ: &str = r#"dict_tracker = __dict_manager.get_tracker(ids.dict_ptr)
dict_tracker.current_ptr += ids.DictAccess.SIZE
ids.value = dict_tracker.data[ids.key]"#;

pub const DICT_WRITE: &str = r#"dict_tracker = __dict_manager.get_tracker(ids.dict_ptr)
dict_tracker.current_ptr += ids.DictAccess.SIZE
ids.dict_ptr.prev_value = dict_tracker.data[ids.key]
dict_tracker.data[ids.key] = ids.new_value"#;

pub const DICT_UPDATE: &str = r#"# Verify dict pointer and prev value.
dict_tracker = __dict_manager.get_tracker(ids.dict_ptr)
current_value = dict_tracker.data[ids.key]
assert current_value == ids.prev_value, \
    f'Wrong previous value in dict. Got {ids.prev_value}, expected {current_value}.'

# Update value.
dict_tracker.data[ids.key] = ids.new_value
dict_tracker.current_ptr += ids.DictAccess.SIZE"#;

pub const SQUASH_DICT: &str = r#"dict_access_size = ids.DictAccess.SIZE
address = ids.dict_accesses.address_
assert ids.ptr_diff % dict_access_size == 0, \
    'Accesses array size must be divisible by DictAccess.SIZE'
n_accesses = ids.n_accesses
if '__squash_dict_max_size' in globals():
    assert n_accesses <= __squash_dict_max_size, \
        f'squash_dict() can only be used with n_accesses<={__squash_dict_max_size}. ' \
        f'Got: n_accesses={n_accesses}.'
# A map from key to the list of indices accessing it.
access_indices = {}
for i in range(n_accesses):
    key = memory[address + dict_access_size * i]
    access_indices.setdefault(key, []).append(i)
# Descending list of keys.
keys = sorted(access_indices.keys(), reverse=True)
# Are the keys used bigger than range_check bound.
ids.big_keys = 1 if keys[0] >= range_check_builtin.bound else 0
ids.first_key = key = keys.pop()"#;

pub const SQUASH_DICT_INNER_SKIP_LOOP: &str =
    "ids.should_skip_loop = 0 if current_access_indices else 1";
pub const SQUASH_DICT_INNER_FIRST_ITERATION: &str = r#"current_access_indices = sorted(access_indices[key])[::-1]
current_access_index = current_access_indices.pop()
memory[ids.range_check_ptr] = current_access_index"#;

pub const SQUASH_DICT_INNER_CHECK_ACCESS_INDEX: &str = r#"new_access_index = current_access_indices.pop()
ids.loop_temps.index_delta_minus1 = new_access_index - current_access_index - 1
current_access_index = new_access_index"#;

pub const SQUASH_DICT_INNER_CONTINUE_LOOP: &str =
    "ids.loop_temps.should_continue = 1 if current_access_indices else 0";
pub const SQUASH_DICT_INNER_ASSERT_LEN_KEYS: &str = "assert len(keys) == 0";
pub const SQUASH_DICT_INNER_LEN_ASSERT: &str = "assert len(current_access_indices) == 0";
pub const SQUASH_DICT_INNER_USED_ACCESSES_ASSERT: &str =
    "assert ids.n_used_accesses == len(access_indices[key])";
pub const SQUASH_DICT_INNER_NEXT_KEY: &str = r#"assert len(keys) > 0, 'No keys left but remaining_accesses > 0.'
ids.next_key = key = keys.pop()"#;

pub const DICT_SQUASH_COPY_DICT: &str = r#"# Prepare arguments for dict_new. In particular, the same dictionary values should be copied
# to the new (squashed) dictionary.
vm_enter_scope({
    # Make __dict_manager accessible.
    '__dict_manager': __dict_manager,
    # Create a copy of the dict, in case it changes in the future.
    'initial_dict': dict(__dict_manager.get_dict(ids.dict_accesses_end)),
})"#;

pub const DICT_SQUASH_UPDATE_PTR: &str = r#"# Update the DictTracker's current_ptr to point to the end of the squashed dict.
__dict_manager.get_tracker(ids.squashed_dict_start).current_ptr = \
    ids.squashed_dict_end.address_"#;

pub const BIGINT_TO_UINT256: &str = "ids.low = (ids.x.d0 + ids.x.d1 * ids.BASE) & ((1 << 128) - 1)";
pub const UINT256_ADD: &str = r#"sum_low = ids.a.low + ids.b.low
ids.carry_low = 1 if sum_low >= ids.SHIFT else 0
sum_high = ids.a.high + ids.b.high + ids.carry_low
ids.carry_high = 1 if sum_high >= ids.SHIFT else 0"#;

pub const UINT256_ADD_LOW: &str = r#"sum_low = ids.a.low + ids.b.low
ids.carry_low = 1 if sum_low >= ids.SHIFT else 0"#;

pub const UINT128_ADD: &str = r#"res = ids.a + ids.b
ids.carry = 1 if res >= ids.SHIFT else 0"#;

pub const UINT256_SUB: &str = r#"def split(num: int, num_bits_shift: int = 128, length: int = 2):
    a = []
    for _ in range(length):
        a.append( num & ((1 << num_bits_shift) - 1) )
        num = num >> num_bits_shift
    return tuple(a)

def pack(z, num_bits_shift: int = 128) -> int:
    limbs = (z.low, z.high)
    return sum(limb << (num_bits_shift * i) for i, limb in enumerate(limbs))

a = pack(ids.a)
b = pack(ids.b)
res = (a - b)%2**256
res_split = split(res)
ids.res.low = res_split[0]
ids.res.high = res_split[1]"#;

pub const UINT256_SQRT: &str = r#"from starkware.python.math_utils import isqrt
n = (ids.n.high << 128) + ids.n.low
root = isqrt(n)
assert 0 <= root < 2 ** 128
ids.root.low = root
ids.root.high = 0"#;

pub const UINT256_SQRT_FELT: &str = r#"from starkware.python.math_utils import isqrt
n = (ids.n.high << 128) + ids.n.low
root = isqrt(n)
assert 0 <= root < 2 ** 128
ids.root = root"#;

pub const UINT256_SIGNED_NN: &str = "memory[ap] = 1 if 0 <= (ids.a.high % PRIME) < 2 ** 127 else 0";

pub const UINT256_UNSIGNED_DIV_REM: &str = r#"a = (ids.a.high << 128) + ids.a.low
div = (ids.div.high << 128) + ids.div.low
quotient, remainder = divmod(a, div)

ids.quotient.low = quotient & ((1 << 128) - 1)
ids.quotient.high = quotient >> 128
ids.remainder.low = remainder & ((1 << 128) - 1)
ids.remainder.high = remainder >> 128"#;

pub const UINT256_EXPANDED_UNSIGNED_DIV_REM: &str = r#"a = (ids.a.high << 128) + ids.a.low
div = (ids.div.b23 << 128) + ids.div.b01
quotient, remainder = divmod(a, div)

ids.quotient.low = quotient & ((1 << 128) - 1)
ids.quotient.high = quotient >> 128
ids.remainder.low = remainder & ((1 << 128) - 1)
ids.remainder.high = remainder >> 128"#;

pub const UINT256_MUL_DIV_MOD: &str = r#"a = (ids.a.high << 128) + ids.a.low
b = (ids.b.high << 128) + ids.b.low
div = (ids.div.high << 128) + ids.div.low
quotient, remainder = divmod(a * b, div)

ids.quotient_low.low = quotient & ((1 << 128) - 1)
ids.quotient_low.high = (quotient >> 128) & ((1 << 128) - 1)
ids.quotient_high.low = (quotient >> 256) & ((1 << 128) - 1)
ids.quotient_high.high = quotient >> 384
ids.remainder.low = remainder & ((1 << 128) - 1)
ids.remainder.high = remainder >> 128"#;

pub const USORT_ENTER_SCOPE: &str =
    "vm_enter_scope(dict(__usort_max_size = globals().get('__usort_max_size')))";
pub const USORT_BODY: &str = r#"from collections import defaultdict

input_ptr = ids.input
input_len = int(ids.input_len)
if __usort_max_size is not None:
    assert input_len <= __usort_max_size, (
        f"usort() can only be used with input_len<={__usort_max_size}. "
        f"Got: input_len={input_len}."
    )

positions_dict = defaultdict(list)
for i in range(input_len):
    val = memory[input_ptr + i]
    positions_dict[val].append(i)

output = sorted(positions_dict.keys())
ids.output_len = len(output)
ids.output = segments.gen_arg(output)
ids.multiplicities = segments.gen_arg([len(positions_dict[k]) for k in output])"#;

pub const USORT_VERIFY: &str = r#"last_pos = 0
positions = positions_dict[ids.value][::-1]"#;

pub const USORT_VERIFY_MULTIPLICITY_ASSERT: &str = "assert len(positions) == 0";
pub const USORT_VERIFY_MULTIPLICITY_BODY: &str = r#"current_pos = positions.pop()
ids.next_item_index = current_pos - last_pos
last_pos = current_pos + 1"#;

pub const BLAKE2S_COMPUTE: &str = r#"from starkware.cairo.common.cairo_blake2s.blake2s_utils import compute_blake2s_func
compute_blake2s_func(segments=segments, output_ptr=ids.output)"#;

pub const BLAKE2S_FINALIZE: &str = r#"# Add dummy pairs of input and output.
from starkware.cairo.common.cairo_blake2s.blake2s_utils import IV, blake2s_compress

_n_packed_instances = int(ids.N_PACKED_INSTANCES)
assert 0 <= _n_packed_instances < 20
_blake2s_input_chunk_size_felts = int(ids.INPUT_BLOCK_FELTS)
assert 0 <= _blake2s_input_chunk_size_felts < 100

message = [0] * _blake2s_input_chunk_size_felts
modified_iv = [IV[0] ^ 0x01010020] + IV[1:]
output = blake2s_compress(
    message=message,
    h=modified_iv,
    t0=0,
    t1=0,
    f0=0xffffffff,
    f1=0,
)
padding = (modified_iv + message + [0, 0xffffffff] + output) * (_n_packed_instances - 1)
segments.write_arg(ids.blake2s_ptr_end, padding)"#;

pub const BLAKE2S_FINALIZE_V2: &str = r#"# Add dummy pairs of input and output.
from starkware.cairo.common.cairo_blake2s.blake2s_utils import IV, blake2s_compress

_n_packed_instances = int(ids.N_PACKED_INSTANCES)
assert 0 <= _n_packed_instances < 20
_blake2s_input_chunk_size_felts = int(ids.BLAKE2S_INPUT_CHUNK_SIZE_FELTS)
assert 0 <= _blake2s_input_chunk_size_felts < 100

message = [0] * _blake2s_input_chunk_size_felts
modified_iv = [IV[0] ^ 0x01010020] + IV[1:]
output = blake2s_compress(
    message=message,
    h=modified_iv,
    t0=0,
    t1=0,
    f0=0xffffffff,
    f1=0,
)
padding = (modified_iv + message + [0, 0xffffffff] + output) * (_n_packed_instances - 1)
segments.write_arg(ids.blake2s_ptr_end, padding)"#;

pub const BLAKE2S_FINALIZE_V3: &str = r#"# Add dummy pairs of input and output.
from starkware.cairo.common.cairo_blake2s.blake2s_utils import IV, blake2s_compress

_n_packed_instances = int(ids.N_PACKED_INSTANCES)
assert 0 <= _n_packed_instances < 20
_blake2s_input_chunk_size_felts = int(ids.BLAKE2S_INPUT_CHUNK_SIZE_FELTS)
assert 0 <= _blake2s_input_chunk_size_felts < 100

message = [0] * _blake2s_input_chunk_size_felts
modified_iv = [IV[0] ^ 0x01010020] + IV[1:]
output = blake2s_compress(
    message=message,
    h=modified_iv,
    t0=0,
    t1=0,
    f0=0xffffffff,
    f1=0,
)
padding = (message + modified_iv + [0, 0xffffffff] + output) * (_n_packed_instances - 1)
segments.write_arg(ids.blake2s_ptr_end, padding)"#;

pub const BLAKE2S_ADD_UINT256: &str = r#"B = 32
MASK = 2 ** 32 - 1
segments.write_arg(ids.data, [(ids.low >> (B * i)) & MASK for i in range(4)])
segments.write_arg(ids.data + 4, [(ids.high >> (B * i)) & MASK for i in range(4)])"#;

pub const BLAKE2S_ADD_UINT256_BIGEND: &str = r#"B = 32
MASK = 2 ** 32 - 1
segments.write_arg(ids.data, [(ids.high >> (B * (3 - i))) & MASK for i in range(4)])
segments.write_arg(ids.data + 4, [(ids.low >> (B * (3 - i))) & MASK for i in range(4)])"#;

pub const EXAMPLE_BLAKE2S_COMPRESS: &str = r#"from starkware.cairo.common.cairo_blake2s.blake2s_utils import IV, blake2s_compress

_blake2s_input_chunk_size_felts = int(ids.BLAKE2S_INPUT_CHUNK_SIZE_FELTS)
assert 0 <= _blake2s_input_chunk_size_felts < 100

new_state = blake2s_compress(
    message=memory.get_range(ids.blake2s_start, _blake2s_input_chunk_size_felts),
    h=[IV[0] ^ 0x01010020] + IV[1:],
    t0=ids.n_bytes,
    t1=0,
    f0=0xffffffff,
    f1=0,
)

segments.write_arg(ids.output, new_state)"#;

pub const NONDET_BIGINT3_V1: &str = r#"from starkware.cairo.common.cairo_secp.secp_utils import split

segments.write_arg(ids.res.address_, split(value))"#;

pub const NONDET_BIGINT3_V2: &str = r#"from starkware.cairo.common.cairo_secp.secp_utils import split
segments.write_arg(ids.res.address_, split(value))"#;

pub const VERIFY_ZERO_V1: &str = r#"from starkware.cairo.common.cairo_secp.secp_utils import SECP_P, pack

q, r = divmod(pack(ids.val, PRIME), SECP_P)
assert r == 0, f"verify_zero: Invalid input {ids.val.d0, ids.val.d1, ids.val.d2}."
ids.q = q % PRIME"#;

pub const VERIFY_ZERO_V2: &str = r#"from starkware.cairo.common.cairo_secp.secp_utils import SECP_P
q, r = divmod(pack(ids.val, PRIME), SECP_P)
assert r == 0, f"verify_zero: Invalid input {ids.val.d0, ids.val.d1, ids.val.d2}."
ids.q = q % PRIME"#;

pub const VERIFY_ZERO_V3: &str = r#"from starkware.cairo.common.cairo_secp.secp_utils import pack
SECP_P = 2**255-19
to_assert = pack(ids.val, PRIME)
q, r = divmod(pack(ids.val, PRIME), SECP_P)
assert r == 0, f"verify_zero: Invalid input {ids.val.d0, ids.val.d1, ids.val.d2}."
ids.q = q % PRIME"#;

pub const VERIFY_ZERO_EXTERNAL_SECP: &str = r#"from starkware.cairo.common.cairo_secp.secp_utils import pack

q, r = divmod(pack(ids.val, PRIME), SECP_P)
assert r == 0, f"verify_zero: Invalid input {ids.val.d0, ids.val.d1, ids.val.d2}."
ids.q = q % PRIME"#;

pub const REDUCE_V1: &str = r#"from starkware.cairo.common.cairo_secp.secp_utils import SECP_P, pack

value = pack(ids.x, PRIME) % SECP_P"#;

pub const REDUCE_V2: &str = r#"from starkware.cairo.common.cairo_secp.secp_utils import pack
value = pack(ids.x, PRIME) % SECP_P"#;

pub const REDUCE_ED25519: &str = r#"from starkware.cairo.common.cairo_secp.secp_utils import pack
SECP_P=2**255-19

value = pack(ids.x, PRIME) % SECP_P"#;

pub const UNSAFE_KECCAK: &str = r#"from eth_hash.auto import keccak

data, length = ids.data, ids.length

if '__keccak_max_size' in globals():
    assert length <= __keccak_max_size, \
        f'unsafe_keccak() can only be used with length<={__keccak_max_size}. ' \
        f'Got: length={length}.'

keccak_input = bytearray()
for word_i, byte_i in enumerate(range(0, length, 16)):
    word = memory[data + word_i]
    n_bytes = min(16, length - byte_i)
    assert 0 <= word < 2 ** (8 * n_bytes)
    keccak_input += word.to_bytes(n_bytes, 'big')

hashed = keccak(keccak_input)
ids.high = int.from_bytes(hashed[:16], 'big')
ids.low = int.from_bytes(hashed[16:32], 'big')"#;

pub const UNSAFE_KECCAK_FINALIZE: &str = r#"from eth_hash.auto import keccak
keccak_input = bytearray()
n_elms = ids.keccak_state.end_ptr - ids.keccak_state.start_ptr
for word in memory.get_range(ids.keccak_state.start_ptr, n_elms):
    keccak_input += word.to_bytes(16, 'big')
hashed = keccak(keccak_input)
ids.high = int.from_bytes(hashed[:16], 'big')
ids.low = int.from_bytes(hashed[16:32], 'big')"#;

pub const IS_ZERO_NONDET: &str = "memory[ap] = to_felt_or_relocatable(x == 0)";
pub const IS_ZERO_INT: &str = "memory[ap] = int(x == 0)";
pub const IS_ZERO_PACK_V1: &str = r#"from starkware.cairo.common.cairo_secp.secp_utils import SECP_P, pack

x = pack(ids.x, PRIME) % SECP_P"#;

pub const IS_ZERO_PACK_V2: &str = r#"from starkware.cairo.common.cairo_secp.secp_utils import SECP_P, pack
x = pack(ids.x, PRIME) % SECP_P"#;

pub const IS_ZERO_PACK_EXTERNAL_SECP_V1: &str = r#"from starkware.cairo.common.cairo_secp.secp_utils import pack

x = pack(ids.x, PRIME) % SECP_P"#;

pub const IS_ZERO_PACK_EXTERNAL_SECP_V2: &str = r#"from starkware.cairo.common.cairo_secp.secp_utils import pack
x = pack(ids.x, PRIME) % SECP_P"#;

pub const IS_ZERO_PACK_ED25519: &str = r#"from starkware.cairo.common.cairo_secp.secp_utils import pack
SECP_P=2**255-19

x = pack(ids.x, PRIME) % SECP_P"#;

pub const IS_ZERO_ASSIGN_SCOPE_VARS: &str = r#"from starkware.cairo.common.cairo_secp.secp_utils import SECP_P
from starkware.python.math_utils import div_mod

value = x_inv = div_mod(1, x, SECP_P)"#;

pub const IS_ZERO_ASSIGN_SCOPE_VARS_EXTERNAL_SECP: &str = r#"from starkware.python.math_utils import div_mod

value = x_inv = div_mod(1, x, SECP_P)"#;

pub const IS_ZERO_ASSIGN_SCOPE_VARS_ED25519: &str = r#"SECP_P=2**255-19
from starkware.python.math_utils import div_mod

value = x_inv = div_mod(1, x, SECP_P)"#;

pub const DIV_MOD_N_PACKED_DIVMOD_V1: &str = r#"from starkware.cairo.common.cairo_secp.secp_utils import N, pack
from starkware.python.math_utils import div_mod, safe_div

a = pack(ids.a, PRIME)
b = pack(ids.b, PRIME)
value = res = div_mod(a, b, N)"#;

pub const DIV_MOD_N_PACKED_DIVMOD_EXTERNAL_N: &str = r#"from starkware.cairo.common.cairo_secp.secp_utils import pack
from starkware.python.math_utils import div_mod, safe_div

a = pack(ids.a, PRIME)
b = pack(ids.b, PRIME)
value = res = div_mod(a, b, N)"#;

pub const DIV_MOD_N_SAFE_DIV: &str = r#"value = k = safe_div(res * b - a, N)"#;

pub const GET_FELT_BIT_LENGTH: &str = r#"x = ids.x
ids.bit_length = x.bit_length()"#;

pub const BIGINT_PACK_DIV_MOD: &str = r#"from starkware.cairo.common.cairo_secp.secp_utils import pack
from starkware.cairo.common.math_utils import as_int
from starkware.python.math_utils import div_mod, safe_div

p = pack(ids.P, PRIME)
x = pack(ids.x, PRIME) + as_int(ids.x.d3, PRIME) * ids.BASE ** 3 + as_int(ids.x.d4, PRIME) * ids.BASE ** 4
y = pack(ids.y, PRIME)

value = res = div_mod(x, y, p)"#;

pub const BIGINT_SAFE_DIV: &str = r#"k = safe_div(res * y - x, p)
value = k if k > 0 else 0 - k
ids.flag = 1 if k > 0 else 0"#;

pub const DIV_MOD_N_SAFE_DIV_PLUS_ONE: &str =
    r#"value = k_plus_one = safe_div(res * b - a, N) + 1"#;

pub const GET_POINT_FROM_X: &str = r#"from starkware.cairo.common.cairo_secp.secp_utils import SECP_P, pack

x_cube_int = pack(ids.x_cube, PRIME) % SECP_P
y_square_int = (x_cube_int + ids.BETA) % SECP_P
y = pow(y_square_int, (SECP_P + 1) // 4, SECP_P)

# We need to decide whether to take y or SECP_P - y.
if ids.v % 2 == y % 2:
    value = y
else:
    value = (-y) % SECP_P"#;

pub const EC_NEGATE: &str = r#"from starkware.cairo.common.cairo_secp.secp_utils import SECP_P, pack

y = pack(ids.point.y, PRIME) % SECP_P
# The modulo operation in python always returns a nonnegative number.
value = (-y) % SECP_P"#;

pub const EC_NEGATE_EMBEDDED_SECP: &str = r#"from starkware.cairo.common.cairo_secp.secp_utils import pack
SECP_P = 2**255-19

y = pack(ids.point.y, PRIME) % SECP_P
# The modulo operation in python always returns a nonnegative number.
value = (-y) % SECP_P"#;

pub const EC_DOUBLE_SLOPE_V1: &str = r#"from starkware.cairo.common.cairo_secp.secp_utils import SECP_P, pack
from starkware.python.math_utils import ec_double_slope

# Compute the slope.
x = pack(ids.point.x, PRIME)
y = pack(ids.point.y, PRIME)
value = slope = ec_double_slope(point=(x, y), alpha=0, p=SECP_P)"#;

pub const EC_DOUBLE_SLOPE_V2: &str = r#"from starkware.python.math_utils import ec_double_slope
from starkware.cairo.common.cairo_secp.secp_utils import pack
SECP_P = 2**255-19

# Compute the slope.
x = pack(ids.point.x, PRIME)
y = pack(ids.point.y, PRIME)
value = slope = ec_double_slope(point=(x, y), alpha=42204101795669822316448953119945047945709099015225996174933988943478124189485, p=SECP_P)"#;

pub const EC_DOUBLE_SLOPE_V3: &str = r#"from starkware.cairo.common.cairo_secp.secp_utils import SECP_P, pack
from starkware.python.math_utils import div_mod

# Compute the slope.
x = pack(ids.pt.x, PRIME)
y = pack(ids.pt.y, PRIME)
value = slope = div_mod(3 * x ** 2, 2 * y, SECP_P)"#;

pub const EC_DOUBLE_SLOPE_EXTERNAL_CONSTS: &str = r#"from starkware.cairo.common.cairo_secp.secp_utils import pack
from starkware.python.math_utils import ec_double_slope

# Compute the slope.
x = pack(ids.point.x, PRIME)
y = pack(ids.point.y, PRIME)
value = slope = ec_double_slope(point=(x, y), alpha=ALPHA, p=SECP_P)"#;

pub const COMPUTE_SLOPE_V1: &str = r#"from starkware.cairo.common.cairo_secp.secp_utils import SECP_P, pack
from starkware.python.math_utils import line_slope

# Compute the slope.
x0 = pack(ids.point0.x, PRIME)
y0 = pack(ids.point0.y, PRIME)
x1 = pack(ids.point1.x, PRIME)
y1 = pack(ids.point1.y, PRIME)
value = slope = line_slope(point1=(x0, y0), point2=(x1, y1), p=SECP_P)"#;

pub const COMPUTE_SLOPE_V2: &str = r#"from starkware.python.math_utils import line_slope
from starkware.cairo.common.cairo_secp.secp_utils import pack
SECP_P = 2**255-19
# Compute the slope.
x0 = pack(ids.point0.x, PRIME)
y0 = pack(ids.point0.y, PRIME)
x1 = pack(ids.point1.x, PRIME)
y1 = pack(ids.point1.y, PRIME)
value = slope = line_slope(point1=(x0, y0), point2=(x1, y1), p=SECP_P)"#;

pub const COMPUTE_SLOPE_SECP256R1: &str = r#"from starkware.cairo.common.cairo_secp.secp_utils import pack
from starkware.python.math_utils import line_slope

# Compute the slope.
x0 = pack(ids.point0.x, PRIME)
y0 = pack(ids.point0.y, PRIME)
x1 = pack(ids.point1.x, PRIME)
y1 = pack(ids.point1.y, PRIME)
value = slope = line_slope(point1=(x0, y0), point2=(x1, y1), p=SECP_P)"#;

pub const IMPORT_SECP256R1_P: &str =
    "from starkware.cairo.common.cairo_secp.secp256r1_utils import SECP256R1_P as SECP_P";

pub const COMPUTE_SLOPE_WHITELIST: &str = r#"from starkware.cairo.common.cairo_secp.secp_utils import SECP_P, pack
from starkware.python.math_utils import div_mod

# Compute the slope.
x0 = pack(ids.pt0.x, PRIME)
y0 = pack(ids.pt0.y, PRIME)
x1 = pack(ids.pt1.x, PRIME)
y1 = pack(ids.pt1.y, PRIME)
value = slope = div_mod(y0 - y1, x0 - x1, SECP_P)"#;

pub const EC_DOUBLE_ASSIGN_NEW_X_V1: &str = r#"from starkware.cairo.common.cairo_secp.secp_utils import SECP_P, pack

slope = pack(ids.slope, PRIME)
x = pack(ids.point.x, PRIME)
y = pack(ids.point.y, PRIME)

value = new_x = (pow(slope, 2, SECP_P) - 2 * x) % SECP_P"#;

pub const EC_DOUBLE_ASSIGN_NEW_X_V2: &str = r#"from starkware.cairo.common.cairo_secp.secp_utils import pack

slope = pack(ids.slope, PRIME)
x = pack(ids.point.x, PRIME)
y = pack(ids.point.y, PRIME)

value = new_x = (pow(slope, 2, SECP_P) - 2 * x) % SECP_P"#;

pub const EC_DOUBLE_ASSIGN_NEW_X_V3: &str = r#"from starkware.cairo.common.cairo_secp.secp_utils import pack
SECP_P = 2**255-19

slope = pack(ids.slope, PRIME)
x = pack(ids.point.x, PRIME)
y = pack(ids.point.y, PRIME)

value = new_x = (pow(slope, 2, SECP_P) - 2 * x) % SECP_P"#;

pub const EC_DOUBLE_ASSIGN_NEW_X_V4: &str = r#"from starkware.cairo.common.cairo_secp.secp_utils import SECP_P, pack

slope = pack(ids.slope, PRIME)
x = pack(ids.pt.x, PRIME)
y = pack(ids.pt.y, PRIME)

value = new_x = (pow(slope, 2, SECP_P) - 2 * x) % SECP_P"#;

pub const EC_DOUBLE_ASSIGN_NEW_Y: &str = r#"value = new_y = (slope * (x - new_x) - y) % SECP_P"#;

pub const SHA256_INPUT: &str = r#"ids.full_word = int(ids.n_bytes >= 4)"#;

pub const SHA256_MAIN_CONSTANT_INPUT_LENGTH: &str = r#"from starkware.cairo.common.cairo_sha256.sha256_utils import (
    IV, compute_message_schedule, sha2_compress_function)

_sha256_input_chunk_size_felts = int(ids.SHA256_INPUT_CHUNK_SIZE_FELTS)
assert 0 <= _sha256_input_chunk_size_felts < 100

w = compute_message_schedule(memory.get_range(
    ids.sha256_start, _sha256_input_chunk_size_felts))
new_state = sha2_compress_function(IV, w)
segments.write_arg(ids.output, new_state)"#;

pub const SHA256_MAIN_ARBITRARY_INPUT_LENGTH: &str = r#"from starkware.cairo.common.cairo_sha256.sha256_utils import (
    compute_message_schedule, sha2_compress_function)

_sha256_input_chunk_size_felts = int(ids.SHA256_INPUT_CHUNK_SIZE_FELTS)
assert 0 <= _sha256_input_chunk_size_felts < 100
_sha256_state_size_felts = int(ids.SHA256_STATE_SIZE_FELTS)
assert 0 <= _sha256_state_size_felts < 100
w = compute_message_schedule(memory.get_range(
    ids.sha256_start, _sha256_input_chunk_size_felts))
new_state = sha2_compress_function(memory.get_range(ids.state, _sha256_state_size_felts), w)
segments.write_arg(ids.output, new_state)"#;

pub const SHA256_FINALIZE: &str = r#"# Add dummy pairs of input and output.
from starkware.cairo.common.cairo_sha256.sha256_utils import (
    IV, compute_message_schedule, sha2_compress_function)

_block_size = int(ids.BLOCK_SIZE)
assert 0 <= _block_size < 20
_sha256_input_chunk_size_felts = int(ids.SHA256_INPUT_CHUNK_SIZE_FELTS)
assert 0 <= _sha256_input_chunk_size_felts < 100

message = [0] * _sha256_input_chunk_size_felts
w = compute_message_schedule(message)
output = sha2_compress_function(IV, w)
padding = (message + IV + output) * (_block_size - 1)
segments.write_arg(ids.sha256_ptr_end, padding)"#;

pub const KECCAK_WRITE_ARGS: &str = r#"segments.write_arg(ids.inputs, [ids.low % 2 ** 64, ids.low // 2 ** 64])
segments.write_arg(ids.inputs + 2, [ids.high % 2 ** 64, ids.high // 2 ** 64])"#;

pub const COMPARE_BYTES_IN_WORD_NONDET: &str =
    r#"memory[ap] = to_felt_or_relocatable(ids.n_bytes < ids.BYTES_IN_WORD)"#;

pub const COMPARE_KECCAK_FULL_RATE_IN_BYTES_NONDET: &str =
    r#"memory[ap] = to_felt_or_relocatable(ids.n_bytes >= ids.KECCAK_FULL_RATE_IN_BYTES)"#;

pub const BLOCK_PERMUTATION: &str = r#"from starkware.cairo.common.keccak_utils.keccak_utils import keccak_func
_keccak_state_size_felts = int(ids.KECCAK_STATE_SIZE_FELTS)
assert 0 <= _keccak_state_size_felts < 100

output_values = keccak_func(memory.get_range(
    ids.keccak_ptr - _keccak_state_size_felts, _keccak_state_size_felts))
segments.write_arg(ids.keccak_ptr, output_values)"#;

// The 0.10.3 whitelist uses this variant (instead of the one used by the common library), but both hints have the same behaviour
// We should check for future refactors that may discard one of the variants
pub const BLOCK_PERMUTATION_WHITELIST_V1: &str = r#"from starkware.cairo.common.cairo_keccak.keccak_utils import keccak_func
_keccak_state_size_felts = int(ids.KECCAK_STATE_SIZE_FELTS)
assert 0 <= _keccak_state_size_felts < 100

output_values = keccak_func(memory.get_range(
    ids.keccak_ptr - _keccak_state_size_felts, _keccak_state_size_felts))
segments.write_arg(ids.keccak_ptr, output_values)"#;

pub const BLOCK_PERMUTATION_WHITELIST_V2: &str = r#"from starkware.cairo.common.cairo_keccak.keccak_utils import keccak_func
_keccak_state_size_felts = int(ids.KECCAK_STATE_SIZE_FELTS)
assert 0 <= _keccak_state_size_felts < 100
output_values = keccak_func(memory.get_range(
    ids.keccak_ptr_start, _keccak_state_size_felts))
segments.write_arg(ids.output, output_values)"#;

pub const CAIRO_KECCAK_INPUT_IS_FULL_WORD: &str = r#"ids.full_word = int(ids.n_bytes >= 8)"#;

pub const CAIRO_KECCAK_FINALIZE_V1: &str = r#"# Add dummy pairs of input and output.
_keccak_state_size_felts = int(ids.KECCAK_STATE_SIZE_FELTS)
_block_size = int(ids.BLOCK_SIZE)
assert 0 <= _keccak_state_size_felts < 100
assert 0 <= _block_size < 10
inp = [0] * _keccak_state_size_felts
padding = (inp + keccak_func(inp)) * _block_size
segments.write_arg(ids.keccak_ptr_end, padding)"#;

pub const CAIRO_KECCAK_FINALIZE_V2: &str = r#"# Add dummy pairs of input and output.
_keccak_state_size_felts = int(ids.KECCAK_STATE_SIZE_FELTS)
_block_size = int(ids.BLOCK_SIZE)
assert 0 <= _keccak_state_size_felts < 100
assert 0 <= _block_size < 1000
inp = [0] * _keccak_state_size_felts
padding = (inp + keccak_func(inp)) * _block_size
segments.write_arg(ids.keccak_ptr_end, padding)"#;

pub const FAST_EC_ADD_ASSIGN_NEW_X: &str = r#"from starkware.cairo.common.cairo_secp.secp_utils import SECP_P, pack

slope = pack(ids.slope, PRIME)
x0 = pack(ids.point0.x, PRIME)
x1 = pack(ids.point1.x, PRIME)
y0 = pack(ids.point0.y, PRIME)

value = new_x = (pow(slope, 2, SECP_P) - x0 - x1) % SECP_P"#;

pub const FAST_EC_ADD_ASSIGN_NEW_X_V2: &str = r#"from starkware.cairo.common.cairo_secp.secp_utils import pack
SECP_P = 2**255-19

slope = pack(ids.slope, PRIME)
x0 = pack(ids.point0.x, PRIME)
x1 = pack(ids.point1.x, PRIME)
y0 = pack(ids.point0.y, PRIME)

value = new_x = (pow(slope, 2, SECP_P) - x0 - x1) % SECP_P"#;

pub const FAST_EC_ADD_ASSIGN_NEW_X_V3: &str = r#"from starkware.cairo.common.cairo_secp.secp_utils import SECP_P, pack

slope = pack(ids.slope, PRIME)
x0 = pack(ids.pt0.x, PRIME)
x1 = pack(ids.pt1.x, PRIME)
y0 = pack(ids.pt0.y, PRIME)

value = new_x = (pow(slope, 2, SECP_P) - x0 - x1) % SECP_P"#;

pub const FAST_EC_ADD_ASSIGN_NEW_Y: &str =
    r#"value = new_y = (slope * (x0 - new_x) - y0) % SECP_P"#;

pub const EC_MUL_INNER: &str = r#"memory[ap] = (ids.scalar % PRIME) % 2"#;

pub const RELOCATE_SEGMENT: &str =
    r#"memory.add_relocation_rule(src_ptr=ids.src_ptr, dest_ptr=ids.dest_ptr)"#;

pub const TEMPORARY_ARRAY: &str = r#"ids.temporary_array = segments.add_temp_segment()"#;
pub const VERIFY_ECDSA_SIGNATURE: &str =
    r#"ecdsa_builtin.add_signature(ids.ecdsa_ptr.address_, (ids.signature_r, ids.signature_s))"#;

pub const SPLIT_OUTPUT_0: &str = "ids.output0_low = ids.output0 & ((1 << 128) - 1)
ids.output0_high = ids.output0 >> 128";
pub const SPLIT_OUTPUT_1: &str = "ids.output1_low = ids.output1 & ((1 << 128) - 1)
ids.output1_high = ids.output1 >> 128";

pub const SPLIT_INPUT_3: &str = "ids.high3, ids.low3 = divmod(memory[ids.inputs + 3], 256)";
pub const SPLIT_INPUT_6: &str = "ids.high6, ids.low6 = divmod(memory[ids.inputs + 6], 256 ** 2)";
pub const SPLIT_INPUT_9: &str = "ids.high9, ids.low9 = divmod(memory[ids.inputs + 9], 256 ** 3)";
pub const SPLIT_INPUT_12: &str =
    "ids.high12, ids.low12 = divmod(memory[ids.inputs + 12], 256 ** 4)";
pub const SPLIT_INPUT_15: &str =
    "ids.high15, ids.low15 = divmod(memory[ids.inputs + 15], 256 ** 5)";

pub const SPLIT_N_BYTES: &str =
    "ids.n_words_to_copy, ids.n_bytes_left = divmod(ids.n_bytes, ids.BYTES_IN_WORD)";
pub const SPLIT_OUTPUT_MID_LOW_HIGH: &str = "tmp, ids.output1_low = divmod(ids.output1, 256 ** 7)
ids.output1_high, ids.output1_mid = divmod(tmp, 2 ** 128)";

pub const NONDET_N_GREATER_THAN_10: &str = "memory[ap] = to_felt_or_relocatable(ids.n >= 10)";
pub const NONDET_N_GREATER_THAN_2: &str = "memory[ap] = to_felt_or_relocatable(ids.n >= 2)";
pub const RANDOM_EC_POINT: &str = r#"from starkware.crypto.signature.signature import ALPHA, BETA, FIELD_PRIME
from starkware.python.math_utils import random_ec_point
from starkware.python.utils import to_bytes

# Define a seed for random_ec_point that's dependent on all the input, so that:
#   (1) The added point s is deterministic.
#   (2) It's hard to choose inputs for which the builtin will fail.
seed = b"".join(map(to_bytes, [ids.p.x, ids.p.y, ids.m, ids.q.x, ids.q.y]))
ids.s.x, ids.s.y = random_ec_point(FIELD_PRIME, ALPHA, BETA, seed)"#;
pub const CHAINED_EC_OP_RANDOM_EC_POINT: &str = r#"from starkware.crypto.signature.signature import ALPHA, BETA, FIELD_PRIME
from starkware.python.math_utils import random_ec_point
from starkware.python.utils import to_bytes

n_elms = ids.len
assert isinstance(n_elms, int) and n_elms >= 0, \
    f'Invalid value for len. Got: {n_elms}.'
if '__chained_ec_op_max_len' in globals():
    assert n_elms <= __chained_ec_op_max_len, \
        f'chained_ec_op() can only be used with len<={__chained_ec_op_max_len}. ' \
        f'Got: n_elms={n_elms}.'

# Define a seed for random_ec_point that's dependent on all the input, so that:
#   (1) The added point s is deterministic.
#   (2) It's hard to choose inputs for which the builtin will fail.
seed = b"".join(
    map(
        to_bytes,
        [
            ids.p.x,
            ids.p.y,
            *memory.get_range(ids.m, n_elms),
            *memory.get_range(ids.q.address_, 2 * n_elms),
        ],
    )
)
ids.s.x, ids.s.y = random_ec_point(FIELD_PRIME, ALPHA, BETA, seed)"#;
pub const RECOVER_Y: &str =
    "from starkware.crypto.signature.signature import ALPHA, BETA, FIELD_PRIME
from starkware.python.math_utils import recover_y
ids.p.x = ids.x
# This raises an exception if `x` is not on the curve.
ids.p.y = recover_y(ids.x, ALPHA, BETA, FIELD_PRIME)";
pub const PACK_MODN_DIV_MODN: &str = "from starkware.cairo.common.cairo_secp.secp_utils import pack
from starkware.python.math_utils import div_mod, safe_div

N = 0xfffffffffffffffffffffffffffffffebaaedce6af48a03bbfd25e8cd0364141
x = pack(ids.x, PRIME) % N
s = pack(ids.s, PRIME) % N
value = res = div_mod(x, s, N)";
pub const XS_SAFE_DIV: &str = "value = k = safe_div(res * s - x, N)";

// The following hints support the lib https://github.com/NethermindEth/research-basic-Cairo-operations-big-integers/blob/main/lib
pub const UINT384_UNSIGNED_DIV_REM: &str = "def split(num: int, num_bits_shift: int, length: int):
    a = []
    for _ in range(length):
        a.append( num & ((1 << num_bits_shift) - 1) )
        num = num >> num_bits_shift
    return tuple(a)

def pack(z, num_bits_shift: int) -> int:
    limbs = (z.d0, z.d1, z.d2)
    return sum(limb << (num_bits_shift * i) for i, limb in enumerate(limbs))

a = pack(ids.a, num_bits_shift = 128)
div = pack(ids.div, num_bits_shift = 128)
quotient, remainder = divmod(a, div)

quotient_split = split(quotient, num_bits_shift=128, length=3)
assert len(quotient_split) == 3

ids.quotient.d0 = quotient_split[0]
ids.quotient.d1 = quotient_split[1]
ids.quotient.d2 = quotient_split[2]

remainder_split = split(remainder, num_bits_shift=128, length=3)
ids.remainder.d0 = remainder_split[0]
ids.remainder.d1 = remainder_split[1]
ids.remainder.d2 = remainder_split[2]";
pub const UINT384_SPLIT_128: &str = "ids.low = ids.a & ((1<<128) - 1)
ids.high = ids.a >> 128";
pub const ADD_NO_UINT384_CHECK: &str = "sum_d0 = ids.a.d0 + ids.b.d0
ids.carry_d0 = 1 if sum_d0 >= ids.SHIFT else 0
sum_d1 = ids.a.d1 + ids.b.d1 + ids.carry_d0
ids.carry_d1 = 1 if sum_d1 >= ids.SHIFT else 0
sum_d2 = ids.a.d2 + ids.b.d2 + ids.carry_d1
ids.carry_d2 = 1 if sum_d2 >= ids.SHIFT else 0";
pub const UINT384_SQRT: &str = "from starkware.python.math_utils import isqrt

def split(num: int, num_bits_shift: int, length: int):
    a = []
    for _ in range(length):
        a.append( num & ((1 << num_bits_shift) - 1) )
        num = num >> num_bits_shift
    return tuple(a)

def pack(z, num_bits_shift: int) -> int:
    limbs = (z.d0, z.d1, z.d2)
    return sum(limb << (num_bits_shift * i) for i, limb in enumerate(limbs))

a = pack(ids.a, num_bits_shift=128)
root = isqrt(a)
assert 0 <= root < 2 ** 192
root_split = split(root, num_bits_shift=128, length=3)
ids.root.d0 = root_split[0]
ids.root.d1 = root_split[1]
ids.root.d2 = root_split[2]";

pub const SUB_REDUCED_A_AND_REDUCED_B: &str =
    "def split(num: int, num_bits_shift: int, length: int):
    a = []
    for _ in range(length):
        a.append( num & ((1 << num_bits_shift) - 1) )
        num = num >> num_bits_shift
    return tuple(a)

def pack(z, num_bits_shift: int) -> int:
    limbs = (z.d0, z.d1, z.d2)
    return sum(limb << (num_bits_shift * i) for i, limb in enumerate(limbs))

a = pack(ids.a, num_bits_shift = 128)
b = pack(ids.b, num_bits_shift = 128)
p = pack(ids.p, num_bits_shift = 128)

res = (a - b) % p


res_split = split(res, num_bits_shift=128, length=3)

ids.res.d0 = res_split[0]
ids.res.d1 = res_split[1]
ids.res.d2 = res_split[2]";

pub const UNSIGNED_DIV_REM_UINT768_BY_UINT384: &str =
    "def split(num: int, num_bits_shift: int, length: int):
    a = []
    for _ in range(length):
        a.append( num & ((1 << num_bits_shift) - 1) )
        num = num >> num_bits_shift 
    return tuple(a)

def pack(z, num_bits_shift: int) -> int:
    limbs = (z.d0, z.d1, z.d2)
    return sum(limb << (num_bits_shift * i) for i, limb in enumerate(limbs))
    
def pack_extended(z, num_bits_shift: int) -> int:
    limbs = (z.d0, z.d1, z.d2, z.d3, z.d4, z.d5)
    return sum(limb << (num_bits_shift * i) for i, limb in enumerate(limbs))

a = pack_extended(ids.a, num_bits_shift = 128)
div = pack(ids.div, num_bits_shift = 128)

quotient, remainder = divmod(a, div)

quotient_split = split(quotient, num_bits_shift=128, length=6)

ids.quotient.d0 = quotient_split[0]
ids.quotient.d1 = quotient_split[1]
ids.quotient.d2 = quotient_split[2]
ids.quotient.d3 = quotient_split[3]
ids.quotient.d4 = quotient_split[4]
ids.quotient.d5 = quotient_split[5]

remainder_split = split(remainder, num_bits_shift=128, length=3)
ids.remainder.d0 = remainder_split[0]
ids.remainder.d1 = remainder_split[1]
ids.remainder.d2 = remainder_split[2]";

// equal to UNSIGNED_DIV_REM_UINT768_BY_UINT384 but with some whitespace removed
// in the `num = num >> num_bits_shift` and between `pack` and `pack_extended`
pub const UNSIGNED_DIV_REM_UINT768_BY_UINT384_STRIPPED: &str = r#"def split(num: int, num_bits_shift: int, length: int):
    a = []
    for _ in range(length):
        a.append( num & ((1 << num_bits_shift) - 1) )
        num = num >> num_bits_shift
    return tuple(a)

def pack(z, num_bits_shift: int) -> int:
    limbs = (z.d0, z.d1, z.d2)
    return sum(limb << (num_bits_shift * i) for i, limb in enumerate(limbs))

def pack_extended(z, num_bits_shift: int) -> int:
    limbs = (z.d0, z.d1, z.d2, z.d3, z.d4, z.d5)
    return sum(limb << (num_bits_shift * i) for i, limb in enumerate(limbs))

a = pack_extended(ids.a, num_bits_shift = 128)
div = pack(ids.div, num_bits_shift = 128)

quotient, remainder = divmod(a, div)

quotient_split = split(quotient, num_bits_shift=128, length=6)

ids.quotient.d0 = quotient_split[0]
ids.quotient.d1 = quotient_split[1]
ids.quotient.d2 = quotient_split[2]
ids.quotient.d3 = quotient_split[3]
ids.quotient.d4 = quotient_split[4]
ids.quotient.d5 = quotient_split[5]

remainder_split = split(remainder, num_bits_shift=128, length=3)
ids.remainder.d0 = remainder_split[0]
ids.remainder.d1 = remainder_split[1]
ids.remainder.d2 = remainder_split[2]"#;

pub const UINT384_SIGNED_NN: &str = "memory[ap] = 1 if 0 <= (ids.a.d2 % PRIME) < 2 ** 127 else 0";

pub const IMPORT_SECP256R1_ALPHA: &str =
    "from starkware.cairo.common.cairo_secp.secp256r1_utils import SECP256R1_ALPHA as ALPHA";

pub const IMPORT_SECP256R1_N: &str =
    "from starkware.cairo.common.cairo_secp.secp256r1_utils import SECP256R1_N as N";

pub const UINT384_GET_SQUARE_ROOT: &str =
    "from starkware.python.math_utils import is_quad_residue, sqrt

def split(num: int, num_bits_shift: int = 128, length: int = 3):
    a = []
    for _ in range(length):
        a.append( num & ((1 << num_bits_shift) - 1) )
        num = num >> num_bits_shift
    return tuple(a)

def pack(z, num_bits_shift: int = 128) -> int:
    limbs = (z.d0, z.d1, z.d2)
    return sum(limb << (num_bits_shift * i) for i, limb in enumerate(limbs))


generator = pack(ids.generator)
x = pack(ids.x)
p = pack(ids.p)

success_x = is_quad_residue(x, p)
root_x = sqrt(x, p) if success_x else None

success_gx = is_quad_residue(generator*x, p)
root_gx = sqrt(generator*x, p) if success_gx else None

# Check that one is 0 and the other is 1
if x != 0:
    assert success_x + success_gx ==1

# `None` means that no root was found, but we need to transform these into a felt no matter what
if root_x == None:
    root_x = 0
if root_gx == None:
    root_gx = 0
ids.success_x = int(success_x)
ids.success_gx = int(success_gx)
split_root_x = split(root_x)
split_root_gx = split(root_gx)
ids.sqrt_x.d0 = split_root_x[0]
ids.sqrt_x.d1 = split_root_x[1]
ids.sqrt_x.d2 = split_root_x[2]
ids.sqrt_gx.d0 = split_root_gx[0]
ids.sqrt_gx.d1 = split_root_gx[1]
ids.sqrt_gx.d2 = split_root_gx[2]";

pub const UINT256_GET_SQUARE_ROOT: &str = r#"from starkware.python.math_utils import is_quad_residue, sqrt

def split(a: int):
    return (a & ((1 << 128) - 1), a >> 128)

def pack(z) -> int:
    return z.low + (z.high << 128)

generator = pack(ids.generator)
x = pack(ids.x)
p = pack(ids.p)

success_x = is_quad_residue(x, p)
root_x = sqrt(x, p) if success_x else None
success_gx = is_quad_residue(generator*x, p)
root_gx = sqrt(generator*x, p) if success_gx else None

# Check that one is 0 and the other is 1
if x != 0:
    assert success_x + success_gx == 1

# `None` means that no root was found, but we need to transform these into a felt no matter what
if root_x == None:
    root_x = 0
if root_gx == None:
    root_gx = 0
ids.success_x = int(success_x)
ids.success_gx = int(success_gx)
split_root_x = split(root_x)
# print('split root x', split_root_x)
split_root_gx = split(root_gx)
ids.sqrt_x.low = split_root_x[0]
ids.sqrt_x.high = split_root_x[1]
ids.sqrt_gx.low = split_root_gx[0]
ids.sqrt_gx.high = split_root_gx[1]"#;

pub const UINT384_DIV: &str = "from starkware.python.math_utils import div_mod

def split(num: int, num_bits_shift: int, length: int):
    a = []
    for _ in range(length):
        a.append( num & ((1 << num_bits_shift) - 1) )
        num = num >> num_bits_shift
    return tuple(a)

def pack(z, num_bits_shift: int) -> int:
    limbs = (z.d0, z.d1, z.d2)
    return sum(limb << (num_bits_shift * i) for i, limb in enumerate(limbs))

a = pack(ids.a, num_bits_shift = 128)
b = pack(ids.b, num_bits_shift = 128)
p = pack(ids.p, num_bits_shift = 128)
# For python3.8 and above the modular inverse can be computed as follows:
# b_inverse_mod_p = pow(b, -1, p)
# Instead we use the python3.7-friendly function div_mod from starkware.python.math_utils
b_inverse_mod_p = div_mod(1, b, p)


b_inverse_mod_p_split = split(b_inverse_mod_p, num_bits_shift=128, length=3)

ids.b_inverse_mod_p.d0 = b_inverse_mod_p_split[0]
ids.b_inverse_mod_p.d1 = b_inverse_mod_p_split[1]
ids.b_inverse_mod_p.d2 = b_inverse_mod_p_split[2]";

pub const INV_MOD_P_UINT256: &str = r#"from starkware.python.math_utils import div_mod

def split(a: int):
    return (a & ((1 << 128) - 1), a >> 128)

def pack(z, num_bits_shift: int) -> int:
    limbs = (z.low, z.high)
    return sum(limb << (num_bits_shift * i) for i, limb in enumerate(limbs))

a = pack(ids.a, 128)
b = pack(ids.b, 128)
p = pack(ids.p, 128)
# For python3.8 and above the modular inverse can be computed as follows:
# b_inverse_mod_p = pow(b, -1, p)
# Instead we use the python3.7-friendly function div_mod from starkware.python.math_utils
b_inverse_mod_p = div_mod(1, b, p)

b_inverse_mod_p_split = split(b_inverse_mod_p)

ids.b_inverse_mod_p.low = b_inverse_mod_p_split[0]
ids.b_inverse_mod_p.high = b_inverse_mod_p_split[1]"#;

pub const HI_MAX_BITLEN: &str =
    "ids.len_hi = max(ids.scalar_u.d2.bit_length(), ids.scalar_v.d2.bit_length())-1";

pub const QUAD_BIT: &str = r#"ids.quad_bit = (
    8 * ((ids.scalar_v >> ids.m) & 1)
    + 4 * ((ids.scalar_u >> ids.m) & 1)
    + 2 * ((ids.scalar_v >> (ids.m - 1)) & 1)
    + ((ids.scalar_u >> (ids.m - 1)) & 1)
)"#;

pub const INV_MOD_P_UINT512: &str = "def pack_512(u, num_bits_shift: int) -> int:
    limbs = (u.d0, u.d1, u.d2, u.d3)
    return sum(limb << (num_bits_shift * i) for i, limb in enumerate(limbs))

x = pack_512(ids.x, num_bits_shift = 128)
p = ids.p.low + (ids.p.high << 128)
x_inverse_mod_p = pow(x,-1, p)

x_inverse_mod_p_split = (x_inverse_mod_p & ((1 << 128) - 1), x_inverse_mod_p >> 128)

ids.x_inverse_mod_p.low = x_inverse_mod_p_split[0]
ids.x_inverse_mod_p.high = x_inverse_mod_p_split[1]";

pub const DI_BIT: &str =
    r#"ids.dibit = ((ids.scalar_u >> ids.m) & 1) + 2 * ((ids.scalar_v >> ids.m) & 1)"#;

pub const EC_RECOVER_DIV_MOD_N_PACKED: &str = r#"from starkware.cairo.common.cairo_secp.secp_utils import pack
from starkware.python.math_utils import div_mod, safe_div

N = pack(ids.n, PRIME)
x = pack(ids.x, PRIME) % N
s = pack(ids.s, PRIME) % N
value = res = div_mod(x, s, N)"#;

pub const UINT512_UNSIGNED_DIV_REM: &str = r#"def split(num: int, num_bits_shift: int, length: int):
    a = []
    for _ in range(length):
        a.append( num & ((1 << num_bits_shift) - 1) )
        num = num >> num_bits_shift
    return tuple(a)

def pack(z, num_bits_shift: int) -> int:
    limbs = (z.low, z.high)
    return sum(limb << (num_bits_shift * i) for i, limb in enumerate(limbs))

def pack_extended(z, num_bits_shift: int) -> int:
    limbs = (z.d0, z.d1, z.d2, z.d3)
    return sum(limb << (num_bits_shift * i) for i, limb in enumerate(limbs))

x = pack_extended(ids.x, num_bits_shift = 128)
div = pack(ids.div, num_bits_shift = 128)

quotient, remainder = divmod(x, div)

quotient_split = split(quotient, num_bits_shift=128, length=4)

ids.quotient.d0 = quotient_split[0]
ids.quotient.d1 = quotient_split[1]
ids.quotient.d2 = quotient_split[2]
ids.quotient.d3 = quotient_split[3]

remainder_split = split(remainder, num_bits_shift=128, length=2)
ids.remainder.low = remainder_split[0]
ids.remainder.high = remainder_split[1]"#;

pub const EC_RECOVER_SUB_A_B: &str = r#"from starkware.cairo.common.cairo_secp.secp_utils import pack
from starkware.python.math_utils import div_mod, safe_div

a = pack(ids.a, PRIME)
b = pack(ids.b, PRIME)

value = res = a - b"#;

pub const A_B_BITAND_1: &str = "ids.a_lsb = ids.a & 1
ids.b_lsb = ids.b & 1";

pub const EC_RECOVER_PRODUCT_MOD: &str = r#"from starkware.cairo.common.cairo_secp.secp_utils import pack
from starkware.python.math_utils import div_mod, safe_div

a = pack(ids.a, PRIME)
b = pack(ids.b, PRIME)
product = a * b
m = pack(ids.m, PRIME)

value = res = product % m"#;

pub const UINT256_MUL_INV_MOD_P: &str = r#"from starkware.python.math_utils import div_mod

def split(a: int):
    return (a & ((1 << 128) - 1), a >> 128)

def pack(z, num_bits_shift: int) -> int:
    limbs = (z.low, z.high)
    return sum(limb << (num_bits_shift * i) for i, limb in enumerate(limbs))

a = pack(ids.a, 128)
b = pack(ids.b, 128)
p = pack(ids.p, 128)
# For python3.8 and above the modular inverse can be computed as follows:
# b_inverse_mod_p = pow(b, -1, p)
# Instead we use the python3.7-friendly function div_mod from starkware.python.math_utils
b_inverse_mod_p = div_mod(1, b, p)

b_inverse_mod_p_split = split(b_inverse_mod_p)

ids.b_inverse_mod_p.low = b_inverse_mod_p_split[0]
ids.b_inverse_mod_p.high = b_inverse_mod_p_split[1]"#;

pub const EC_RECOVER_PRODUCT_DIV_M: &str = "value = k = product // m";

pub const SQUARE_SLOPE_X_MOD_P: &str =
    "from starkware.cairo.common.cairo_secp.secp_utils import pack

slope = pack(ids.slope, PRIME)
x0 = pack(ids.point0.x, PRIME)
x1 = pack(ids.point1.x, PRIME)
y0 = pack(ids.point0.y, PRIME)

value = new_x = (pow(slope, 2, SECP_P) - x0 - x1) % SECP_P";

pub const SPLIT_XX: &str = "PRIME = 2**255 - 19
II = pow(2, (PRIME - 1) // 4, PRIME)

xx = ids.xx.low + (ids.xx.high<<128)
x = pow(xx, (PRIME + 3) // 8, PRIME)
if (x * x - xx) % PRIME != 0:
    x = (x * II) % PRIME
if x % 2 != 0:
    x = PRIME - x
ids.x.low = x & ((1<<128)-1)
ids.x.high = x >> 128";
#[cfg(feature = "skip_next_instruction_hint")]
pub const SKIP_NEXT_INSTRUCTION: &str = "skip_next_instruction()";

pub const BOOTLOADER_PREPARE_SIMPLE_BOOTLOADER_OUTPUT_SEGMENT: &str =
    "from starkware.cairo.bootloaders.bootloader.objects import BootloaderInput
bootloader_input = BootloaderInput.Schema().load(program_input)

ids.simple_bootloader_output_start = segments.add()

# Change output builtin state to a different segment in preparation for calling the
# simple bootloader.
output_builtin_state = output_builtin.get_state()
output_builtin.new_state(base=ids.simple_bootloader_output_start)";

pub const BOOTLOADER_PREPARE_SIMPLE_BOOTLOADER_INPUT: &str =
    "simple_bootloader_input = bootloader_input";

pub const BOOTLOADER_RESTORE_BOOTLOADER_OUTPUT: &str =
    "# Restore the bootloader's output builtin state.
output_builtin.set_state(output_builtin_state)";

pub const BOOTLOADER_LOAD_BOOTLOADER_CONFIG: &str =
    "from starkware.cairo.bootloaders.bootloader.objects import BootloaderConfig
bootloader_config: BootloaderConfig = bootloader_input.bootloader_config

ids.bootloader_config = segments.gen_arg(
    [
        bootloader_config.simple_bootloader_program_hash,
        len(bootloader_config.supported_cairo_verifier_program_hashes),
        bootloader_config.supported_cairo_verifier_program_hashes,
    ],
)";

pub const BOOTLOADER_ENTER_PACKED_OUTPUT_SCOPE: &str =
    "from starkware.cairo.bootloaders.bootloader.objects import PackedOutput

task_id = len(packed_outputs) - ids.n_subtasks
packed_output: PackedOutput = packed_outputs[task_id]

vm_enter_scope(new_scope_locals=dict(packed_output=packed_output))";

pub const BOOTLOADER_IMPORT_PACKED_OUTPUT_SCHEMAS: &str =
    "from starkware.cairo.bootloaders.bootloader.objects import (
    CompositePackedOutput,
    PlainPackedOutput,
)";
<<<<<<< HEAD
pub const BOOTLOADER_SAVE_OUTPUT_POINTER: &str = "output_start = ids.output_ptr";

pub const BOOTLOADER_SAVE_PACKED_OUTPUTS: &str = "packed_outputs = bootloader_input.packed_outputs";

pub const BOOTLOADER_GUESS_PRE_IMAGE_OF_SUBTASKS_OUTPUT_HASH: &str =
    "data = packed_output.elements_for_hash()
ids.nested_subtasks_output_len = len(data)
ids.nested_subtasks_output = segments.gen_arg(data)";

pub const BOOTLOADER_SET_PACKED_OUTPUT_TO_SUBTASKS: &str =
    "packed_outputs = packed_output.subtasks";
=======

pub const BOOTLOADER_IS_PLAIN_PACKED_OUTPUT: &str = "isinstance(packed_output, PlainPackedOutput)";
>>>>>>> 84ec4276
<|MERGE_RESOLUTION|>--- conflicted
+++ resolved
@@ -1453,7 +1453,9 @@
     CompositePackedOutput,
     PlainPackedOutput,
 )";
-<<<<<<< HEAD
+
+pub const BOOTLOADER_IS_PLAIN_PACKED_OUTPUT: &str = "isinstance(packed_output, PlainPackedOutput)";
+
 pub const BOOTLOADER_SAVE_OUTPUT_POINTER: &str = "output_start = ids.output_ptr";
 
 pub const BOOTLOADER_SAVE_PACKED_OUTPUTS: &str = "packed_outputs = bootloader_input.packed_outputs";
@@ -1464,8 +1466,4 @@
 ids.nested_subtasks_output = segments.gen_arg(data)";
 
 pub const BOOTLOADER_SET_PACKED_OUTPUT_TO_SUBTASKS: &str =
-    "packed_outputs = packed_output.subtasks";
-=======
-
-pub const BOOTLOADER_IS_PLAIN_PACKED_OUTPUT: &str = "isinstance(packed_output, PlainPackedOutput)";
->>>>>>> 84ec4276
+    "packed_outputs = packed_output.subtasks";