use std::any::Any;
use std::collections::HashMap;

use num_traits::ToPrimitive;
use serde::Deserialize;

<<<<<<< HEAD
use crate::hint_processor::builtin_hint_processor::hint_utils::{
    get_ptr_from_var_name, insert_value_from_var_name,
=======
use felt::Felt252;

use crate::hint_processor::builtin_hint_processor::hint_utils::{
    get_integer_from_var_name, insert_value_from_var_name,
>>>>>>> f7d03519
};
use crate::hint_processor::hint_processor_definition::HintReference;
use crate::serde::deserialize_program::ApTracking;
use crate::types::exec_scope::ExecutionScopes;
<<<<<<< HEAD
use crate::types::relocatable::Relocatable;
=======
use crate::types::relocatable::{MaybeRelocatable, Relocatable};
>>>>>>> f7d03519
use crate::vm::errors::hint_errors::HintError;
use crate::vm::errors::memory_errors::MemoryError;
use crate::vm::errors::vm_errors::VirtualMachineError;
use crate::vm::runners::builtin_runner::OutputBuiltinRunner;
use crate::vm::vm_core::VirtualMachine;

mod vars {
    /// Deserialized bootloader input.
    pub(crate) const BOOTLOADER_INPUT: &str = "bootloader_input";

    /// Saved state of the output builtin.
    pub(crate) const OUTPUT_BUILTIN_STATE: &str = "output_builtin_state";

    /// Deserialized simple bootloader input.
    pub(crate) const SIMPLE_BOOTLOADER_INPUT: &str = "simple_bootloader_input";

    /// Packed outputs.
    pub(crate) const PACKED_OUTPUTS: &str = "packed_outputs";

    /// Packed output for the current task.
    pub(crate) const PACKED_OUTPUT: &str = "packed_output";
}

#[derive(Deserialize, Debug, Clone, PartialEq)]
pub struct BootloaderConfig {
    pub simple_bootloader_program_hash: Felt252,
    pub supported_cairo_verifier_program_hashes: Vec<Felt252>,
}

#[derive(Deserialize, Debug, Clone, PartialEq)]
pub enum PackedOutput {
    Plain(Vec<Felt252>),
    Composite(Vec<Felt252>),
}

impl PackedOutput {
    // TODO: implement and define return type
    pub fn elements_for_hash(&self) -> Vec<()> {
        Default::default()
    }
}

#[derive(Deserialize, Debug, Clone, PartialEq)]
pub struct SimpleBootloaderInput {
    pub fact_topologies_path: Option<String>,
    pub single_page: bool,
}

#[derive(Deserialize, Debug, Clone, PartialEq)]
pub struct BootloaderInput {
    pub simple_bootloader_input: SimpleBootloaderInput,
    pub bootloader_config: BootloaderConfig,
    pub packed_outputs: Vec<PackedOutput>,
}

fn replace_output_builtin(
    vm: &mut VirtualMachine,
    mut new_builtin: OutputBuiltinRunner,
) -> Result<OutputBuiltinRunner, VirtualMachineError> {
    let old_builtin = vm.get_output_builtin()?;
    std::mem::swap(old_builtin, &mut new_builtin);
    Ok(new_builtin)
}

/// Implements
/// %{
///     from starkware.cairo.bootloaders.bootloader.objects import BootloaderInput
///     bootloader_input = BootloaderInput.Schema().load(program_input)
///
///     ids.simple_bootloader_output_start = segments.add()
///
///     # Change output builtin state to a different segment in preparation for calling the
///     # simple bootloader.
///     output_builtin_state = output_builtin.get_state()
///     output_builtin.new_state(base=ids.simple_bootloader_output_start)
/// %}
pub fn prepare_simple_bootloader_output_segment(
    vm: &mut VirtualMachine,
    exec_scopes: &mut ExecutionScopes,
    ids_data: &HashMap<String, HintReference>,
    ap_tracking: &ApTracking,
) -> Result<(), HintError> {
    // Python: bootloader_input = BootloaderInput.Schema().load(program_input)
    // -> Assert that the bootloader input has been loaded when setting up the VM
    let _bootloader_input: BootloaderInput = exec_scopes.get(vars::BOOTLOADER_INPUT)?;

    // Python: ids.simple_bootloader_output_start = segments.add()
    let new_segment_base = vm.add_memory_segment();
    insert_value_from_var_name(
        "simple_bootloader_output_start",
        new_segment_base.clone(),
        vm,
        ids_data,
        ap_tracking,
    )?;

    // Python:
    // output_builtin_state = output_builtin.get_state()
    // output_builtin.new_state(base=ids.simple_bootloader_output_start)
    let new_output_builtin = OutputBuiltinRunner::from_segment(&new_segment_base, true);
    let previous_output_builtin = replace_output_builtin(vm, new_output_builtin)?;
    exec_scopes.insert_value(vars::OUTPUT_BUILTIN_STATE, previous_output_builtin);

    insert_value_from_var_name(
        "simple_bootloader_output_start",
        new_segment_base,
        vm,
        ids_data,
        ap_tracking,
    )?;

    Ok(())
}

/// Implements %{ simple_bootloader_input = bootloader_input %}
pub fn prepare_simple_bootloader_input(exec_scopes: &mut ExecutionScopes) -> Result<(), HintError> {
    let bootloader_input: BootloaderInput = exec_scopes.get(vars::BOOTLOADER_INPUT)?;
    exec_scopes.insert_value(vars::SIMPLE_BOOTLOADER_INPUT, bootloader_input);

    Ok(())
}

/// Implements
/// # Restore the bootloader's output builtin state.
/// output_builtin.set_state(output_builtin_state)
pub fn restore_bootloader_output(
    vm: &mut VirtualMachine,
    exec_scopes: &mut ExecutionScopes,
) -> Result<(), HintError> {
    let previous_output_builtin: OutputBuiltinRunner =
        exec_scopes.get(vars::OUTPUT_BUILTIN_STATE)?;
    let _ = replace_output_builtin(vm, previous_output_builtin)?;

    Ok(())
}
/// Mimics the behaviour of the Python VM `gen_arg`.
///
/// Creates a new segment for each vector encountered in `args`. For each new
/// segment, the pointer to the segment will be added to the current segment.
///
/// Example: `vec![1, 2, vec![3, 4]]`
/// -> Allocates segment N, starts writing at offset 0:
/// (N, 0): 1       # Write the values of the vector one by one
/// (N, 1): 2
/// -> a vector is encountered, allocate a new segment
/// (N, 2): N+1     # Pointer to the new segment
/// (N+1, 0): 3     # Write the values of the nested vector
/// (N+1, 1): 4
fn gen_arg(vm: &mut VirtualMachine, args: &Vec<Box<dyn Any>>) -> Result<Relocatable, MemoryError> {
    let base = vm.segments.add();
    let mut ptr = base.clone();

    for arg in args {
        if let Some(value) = arg.downcast_ref::<MaybeRelocatable>() {
            ptr = vm.segments.load_data(ptr, &vec![value.clone()])?;
        } else if let Some(vector) = arg.downcast_ref::<Vec<Box<dyn Any>>>() {
            let nested_base = gen_arg(vm, vector)?;
            ptr = vm.segments.load_data(ptr, &vec![nested_base.into()])?;
        } else {
            return Err(MemoryError::GenArgInvalidType);
        }
    }

    Ok(base)
}

/// Implements
/// from starkware.cairo.bootloaders.bootloader.objects import BootloaderConfig
/// bootloader_config: BootloaderConfig = bootloader_input.bootloader_config
///
/// ids.bootloader_config = segments.gen_arg(
///     [
///         bootloader_config.simple_bootloader_program_hash,
///         len(bootloader_config.supported_cairo_verifier_program_hashes),
///         bootloader_config.supported_cairo_verifier_program_hashes,
///     ],
/// )
pub fn load_bootloader_config(
    vm: &mut VirtualMachine,
    exec_scopes: &mut ExecutionScopes,
    ids_data: &HashMap<String, HintReference>,
    ap_tracking: &ApTracking,
) -> Result<(), HintError> {
    let bootloader_input: BootloaderInput = exec_scopes.get(vars::BOOTLOADER_INPUT)?;
    let config = bootloader_input.bootloader_config;

    // Organize args as
    // [
    //     bootloader_config.simple_bootloader_program_hash,
    //     len(bootloader_config.supported_cairo_verifier_program_hashes),
    //     bootloader_config.supported_cairo_verifier_program_hashes,
    // ]
    let mut program_hashes = Vec::<Box<dyn Any>>::new();
    for program_hash in &config.supported_cairo_verifier_program_hashes {
        program_hashes.push(Box::new(MaybeRelocatable::from(program_hash)));
    }

    let mut args = Vec::<Box<dyn Any>>::new();
    args.push(Box::new(MaybeRelocatable::from(
        config.simple_bootloader_program_hash,
    )));
    args.push(Box::new(MaybeRelocatable::from(
        config.supported_cairo_verifier_program_hashes.len(),
    )));
    args.push(Box::new(program_hashes));

    // Store the args in the VM memory
    let args_segment = gen_arg(vm, &args)?;
    insert_value_from_var_name("bootloader_config", args_segment, vm, ids_data, ap_tracking)?;

    Ok(())
}

/// Implements
/// from starkware.cairo.bootloaders.bootloader.objects import PackedOutput
///
/// task_id = len(packed_outputs) - ids.n_subtasks
/// packed_output: PackedOutput = packed_outputs[task_id]
///
/// vm_enter_scope(new_scope_locals=dict(packed_output=packed_output))
pub fn enter_packed_output_scope(
    vm: &mut VirtualMachine,
    exec_scopes: &mut ExecutionScopes,
    ids_data: &HashMap<String, HintReference>,
    ap_tracking: &ApTracking,
) -> Result<(), HintError> {
    // task_id = len(packed_outputs) - ids.n_subtasks
    let packed_outputs: Vec<PackedOutput> = exec_scopes.get(vars::PACKED_OUTPUTS)?;
    let n_subtasks = get_integer_from_var_name("n_subtasks", vm, ids_data, ap_tracking)
        .unwrap()
        .to_usize()
        .unwrap();
    let task_id = packed_outputs.len() - n_subtasks;
    // packed_output: PackedOutput = packed_outputs[task_id]
    let packed_output: Box<dyn Any> = Box::new(packed_outputs[task_id].clone());

    // vm_enter_scope(new_scope_locals=dict(packed_output=packed_output))
    exec_scopes.enter_scope(HashMap::from([(
        vars::PACKED_OUTPUT.to_string(),
        packed_output,
    )]));

    Ok(())
}

/// Implements
/// from starkware.cairo.bootloaders.bootloader.objects import (
///     CompositePackedOutput,
///     PlainPackedOutput,
/// )
pub fn import_packed_output_schemas() -> Result<(), HintError> {
    // Nothing to do!
    Ok(())
}

/*
Implements hint:
%{
    output_start = ids.output_ptr
%}
*/
pub fn save_output_pointer(
    vm: &mut VirtualMachine,
    exec_scopes: &mut ExecutionScopes,
    ids_data: &HashMap<String, HintReference>,
    ap_tracking: &ApTracking,
) -> Result<(), HintError> {
    let output_ptr = get_ptr_from_var_name("output_ptr", vm, ids_data, ap_tracking)?;
    exec_scopes.insert_value("output_start", output_ptr);
    Ok(())
}

/*
Implements hint:
%{
    packed_outputs = bootloader_input.packed_outputs
%}
*/
pub fn save_packed_outputs(
    _vm: &mut VirtualMachine,
    exec_scopes: &mut ExecutionScopes,
    _ids_data: &HashMap<String, HintReference>,
    _ap_tracking: &ApTracking,
) -> Result<(), HintError> {
    let bootloader_input: BootloaderInput = exec_scopes.get("bootloader_input")?;
    let packed_outputs = bootloader_input.packed_outputs;
    exec_scopes.insert_value("packed_outputs", packed_outputs);
    Ok(())
}

/*
Implements hint:
%{
    packed_outputs = packed_output.subtasks
%}
*/
pub fn set_packed_output_to_subtasks(
    _vm: &mut VirtualMachine,
    exec_scopes: &mut ExecutionScopes,
    _ids_data: &HashMap<String, HintReference>,
    _ap_tracking: &ApTracking,
) -> Result<(), HintError> {
    use felt::Felt252;

    let packed_outputs = exec_scopes.get::<Felt252>("packed_output")?; // TODO: need real type
    let subtasks = packed_outputs; // TODO: need type for packed_output / query its subtasks field
    exec_scopes.insert_value("packed_outputs", subtasks);
    Ok(())
}

/*
Implements hint:
%{
    data = packed_output.elements_for_hash()
    ids.nested_subtasks_output_len = len(data)
    ids.nested_subtasks_output = segments.gen_arg(data)";
%}
*/
pub fn guess_pre_image_of_subtasks_output_hash(
    vm: &mut VirtualMachine,
    exec_scopes: &mut ExecutionScopes,
    ids_data: &HashMap<String, HintReference>,
    ap_tracking: &ApTracking,
) -> Result<(), HintError> {
    use felt::Felt252;

    let packed_output = exec_scopes.get::<PackedOutput>("packed_output")?;
    let data = packed_output.elements_for_hash();
    insert_value_from_var_name(
        "nested_subtasks_output_len",
        data.len(),
        vm,
        ids_data,
        ap_tracking,
    )?;
    // TODO: equivalent of 'segments.gen_arg'
    insert_value_from_var_name(
        "nested_subtasks_output",
        Felt252::from(42),
        vm,
        ids_data,
        ap_tracking,
    )?;
    Ok(())
}

#[cfg(test)]
mod tests {
<<<<<<< HEAD
    use crate::hint_processor::builtin_hint_processor::builtin_hint_processor_definition::BuiltinHintProcessor;
    use crate::hint_processor::builtin_hint_processor::builtin_hint_processor_definition::HintProcessorData;
    use crate::hint_processor::builtin_hint_processor::hint_utils::{
        get_integer_from_var_name, get_maybe_relocatable_from_var_name,
    };
    use crate::hint_processor::hint_processor_definition::HintProcessorLogic;
=======
    use std::ops::Add;

    use num_traits::ToPrimitive;
    use rstest::{fixture, rstest};

    use crate::hint_processor::builtin_hint_processor::hint_utils::{
        get_maybe_relocatable_from_var_name, get_ptr_from_var_name,
    };
>>>>>>> f7d03519
    use crate::hint_processor::hint_processor_definition::HintReference;
    use crate::serde::deserialize_program::OffsetValue;
    use crate::types::exec_scope::ExecutionScopes;
    use crate::types::relocatable::MaybeRelocatable;
    use crate::utils::test_utils::*;
    use crate::vm::runners::builtin_runner::BuiltinRunner;
    use crate::vm::vm_core::VirtualMachine;
    use crate::{any_box, relocatable};
    use assert_matches::assert_matches;

    use super::*;

    #[fixture]
    fn bootloader_input() -> BootloaderInput {
        BootloaderInput {
            simple_bootloader_input: SimpleBootloaderInput {
                fact_topologies_path: None,
                single_page: false,
            },
            bootloader_config: BootloaderConfig {
                simple_bootloader_program_hash: Felt252::new(1234),
                supported_cairo_verifier_program_hashes: vec![
                    Felt252::new(5678),
                    Felt252::new(8765),
                ],
            },
            packed_outputs: vec![],
        }
    }

    #[rstest]
    fn test_prepare_simple_bootloader_output_segment(bootloader_input: BootloaderInput) {
        let mut vm = vm!();
        vm.segments.add();
        vm.run_context.fp = 1;

        let mut output_builtin = OutputBuiltinRunner::new(true);
        output_builtin.initialize_segments(&mut vm.segments);
        vm.builtin_runners
            .push(BuiltinRunner::Output(output_builtin.clone()));

        let mut exec_scopes = ExecutionScopes::new();
        let ids_data = ids_data!["simple_bootloader_output_start"];
        let ap_tracking = ApTracking::new();

        exec_scopes.insert_value(vars::BOOTLOADER_INPUT, bootloader_input);
        prepare_simple_bootloader_output_segment(
            &mut vm,
            &mut exec_scopes,
            &ids_data,
            &ap_tracking,
        )
        .expect("Hint failed unexpectedly");

        let current_output_builtin = vm
            .get_output_builtin()
            .expect("The VM should have an output builtin")
            .clone();
        let stored_output_builtin: OutputBuiltinRunner = exec_scopes
            .get(vars::OUTPUT_BUILTIN_STATE)
            .expect("The output builtin is not stored in the execution scope as expected");

        // Check the content of the stored output builtin
        assert_ne!(current_output_builtin.base(), stored_output_builtin.base());
        assert_eq!(stored_output_builtin.base(), output_builtin.base());
        assert_eq!(stored_output_builtin.stop_ptr, output_builtin.stop_ptr);
        assert_eq!(stored_output_builtin.included, output_builtin.included);

        let simple_bootloader_output_start = get_maybe_relocatable_from_var_name(
            "simple_bootloader_output_start",
            &vm,
            &ids_data,
            &ap_tracking,
        )
        .expect("Simple bootloader output start not accessible from program IDs");
        assert!(
            matches!(simple_bootloader_output_start, MaybeRelocatable::RelocatableValue(relocatable) if relocatable.segment_index == current_output_builtin.base() as isize)
        );
    }

    #[test]
    fn test_prepare_simple_bootloader_output_segment_missing_input() {
        let mut vm = vm!();
        let mut exec_scopes = ExecutionScopes::new();
        let ids_data = HashMap::<String, HintReference>::new();
        let ap_tracking = ApTracking::default();

        let result = prepare_simple_bootloader_output_segment(
            &mut vm,
            &mut exec_scopes,
            &ids_data,
            &ap_tracking,
        );
        let hint_error =
            result.expect_err("Hint should fail, the bootloader input variable is not set");
        assert!(
            matches!(hint_error, HintError::VariableNotInScopeError(s) if s == vars::BOOTLOADER_INPUT.into())
        );
    }
    #[rstest]
    fn test_prepare_simple_bootloader_input(bootloader_input: BootloaderInput) {
        let mut exec_scopes = ExecutionScopes::new();
        exec_scopes.insert_value(vars::BOOTLOADER_INPUT, bootloader_input.clone());

        prepare_simple_bootloader_input(&mut exec_scopes).expect("Hint failed unexpectedly");

        let simple_bootloader_input: BootloaderInput = exec_scopes
            .get(vars::SIMPLE_BOOTLOADER_INPUT)
            .expect("Simple bootloader input not in scope");
        assert_eq!(simple_bootloader_input, bootloader_input);
    }

    #[test]
    fn test_restore_bootloader_output() {
        let mut vm: VirtualMachine = vm!();
        // The VM must have an existing output segment
        vm.builtin_runners =
            vec![OutputBuiltinRunner::from_segment(&vm.add_memory_segment(), true).into()];

        let mut exec_scopes = ExecutionScopes::new();
        let new_segment = vm.add_memory_segment();
        let original_output_builtin = OutputBuiltinRunner::from_segment(&new_segment, true);
        exec_scopes.insert_value(vars::OUTPUT_BUILTIN_STATE, original_output_builtin.clone());

        restore_bootloader_output(&mut vm, &mut exec_scopes).expect("Error while executing hint");

        assert_eq!(vm.builtin_runners.len(), 1);
        match &vm.builtin_runners[0] {
            BuiltinRunner::Output(output_builtin) => {
                assert_eq!(output_builtin.base(), original_output_builtin.base());
                assert_eq!(output_builtin.stop_ptr, original_output_builtin.stop_ptr);
                assert_eq!(output_builtin.included, original_output_builtin.included);
            }
            other => panic!("Expected an output builtin, found {:?}", other),
        }
    }

<<<<<<< HEAD
    #[test]
    fn test_save_output_pointer() {
        use crate::hint_processor::builtin_hint_processor::hint_code::BOOTLOADER_SAVE_OUTPUT_POINTER;

        let mut vm = vm!();
        vm.segments = segments![((1, 0), (0, 0))];
        let mut hint_ref = HintReference::new(0, 0, true, false);
        hint_ref.offset2 = OffsetValue::Value(2);
        let ids_data = HashMap::from([("output_ptr".to_string(), hint_ref)]);

        let mut exec_scopes = ExecutionScopes::new();

        let hint_data =
            HintProcessorData::new_default(String::from(BOOTLOADER_SAVE_OUTPUT_POINTER), ids_data);
        let mut hint_processor = BuiltinHintProcessor::new_empty();
        assert_matches!(
            hint_processor.execute_hint(
                &mut vm,
                &mut exec_scopes,
                &any_box!(hint_data),
                &HashMap::new(),
            ),
            Ok(())
        );

        let output_ptr = exec_scopes.get::<Relocatable>("output_start");
        assert_matches!(
            output_ptr,
            Ok(x) if x == relocatable!(0, 2)
        );
    }

    #[test]
    fn test_save_packed_ouputs() {
        use crate::hint_processor::builtin_hint_processor::hint_code::BOOTLOADER_SAVE_PACKED_OUTPUTS;

        let packed_outputs = vec![PackedOutput {}, PackedOutput {}, PackedOutput {}];

        let bootloader_input = BootloaderInput {
            simple_bootloader_input: SimpleBootloaderInput {
                fact_topologies_path: None,
                single_page: false,
            },
            bootloader_config: BootloaderConfig {
                simple_bootloader_program_hash: ProgramHash(42u64),
                supported_cairo_verifier_program_hashes: Default::default(),
            },
            packed_outputs: packed_outputs.clone(),
        };

        let mut vm = vm!();
        let mut exec_scopes = ExecutionScopes::new();

        exec_scopes.insert_box("bootloader_input", Box::new(bootloader_input.clone()));

        let hint_data = HintProcessorData::new_default(
            String::from(BOOTLOADER_SAVE_PACKED_OUTPUTS),
            HashMap::new(),
        );
        let mut hint_processor = BuiltinHintProcessor::new_empty();
        assert_matches!(
            hint_processor.execute_hint(
                &mut vm,
                &mut exec_scopes,
                &any_box!(hint_data),
                &HashMap::new(),
            ),
            Ok(())
        );

        let saved_packed_outputs = exec_scopes.get::<Vec<PackedOutput>>("packed_outputs");
        assert_matches!(
            saved_packed_outputs,
            Ok(ref x) if x == &packed_outputs
        );

        assert_eq!(
            saved_packed_outputs.expect("asserted Ok above, qed").len(),
            3
        );
    }

    #[test]
    fn test_set_packed_output_to_subtasks() {
        use crate::hint_processor::builtin_hint_processor::hint_code::BOOTLOADER_SET_PACKED_OUTPUT_TO_SUBTASKS;
        use felt::Felt252;

        let mut vm = vm!();
        let mut exec_scopes = ExecutionScopes::new();

        exec_scopes.insert_box("packed_output", Box::new(Felt252::from(42)));

        let hint_data = HintProcessorData::new_default(
            String::from(BOOTLOADER_SET_PACKED_OUTPUT_TO_SUBTASKS),
            HashMap::new(),
        );
        let mut hint_processor = BuiltinHintProcessor::new_empty();
        assert_matches!(
            hint_processor.execute_hint(
                &mut vm,
                &mut exec_scopes,
                &any_box!(hint_data),
                &HashMap::new(),
            ),
            Ok(())
        );

        let packed_outputs = exec_scopes.get::<Felt252>("packed_outputs");
        assert_matches!(
            packed_outputs,
            Ok(x) if x == Felt252::from(42)
        );
    }

    #[test]
    fn test_guess_pre_image_of_subtasks_output_hash() {
        use crate::hint_processor::builtin_hint_processor::hint_code::BOOTLOADER_GUESS_PRE_IMAGE_OF_SUBTASKS_OUTPUT_HASH;

        let mut vm = vm!();
        add_segments!(vm, 2);
        vm.run_context.fp = 2;
        let ids_data = ids_data!["nested_subtasks_output_len", "nested_subtasks_output"];

        let mut exec_scopes = ExecutionScopes::new();

        exec_scopes.insert_box("packed_output", Box::new(PackedOutput {}));

        let hint_data = HintProcessorData::new_default(
            String::from(BOOTLOADER_GUESS_PRE_IMAGE_OF_SUBTASKS_OUTPUT_HASH),
            ids_data,
        );
        let hint_data = any_box!(hint_data);
        let mut hint_processor = BuiltinHintProcessor::new_empty();
        assert_matches!(
            hint_processor.execute_hint(&mut vm, &mut exec_scopes, &hint_data, &HashMap::new(),),
            Ok(())
        );

        let hint_data: &HintProcessorData = hint_data.downcast_ref().expect("type given above");
        let nested_subtasks_output_len = get_integer_from_var_name(
            "nested_subtasks_output_len",
            &vm,
            &hint_data.ids_data,
            &hint_data.ap_tracking,
        )
        .expect("nested_subtasks_output_len should be set")
        .into_owned();
        assert_eq!(nested_subtasks_output_len, 0.into());

        let nested_subtasks_output = get_integer_from_var_name(
            "nested_subtasks_output",
            &vm,
            &hint_data.ids_data,
            &hint_data.ap_tracking,
        )
        .expect("nested_subtasks_output should be set")
        .into_owned();
        assert_eq!(nested_subtasks_output, 42.into());
=======
    #[rstest]
    fn test_load_bootloader_config(bootloader_input: BootloaderInput) {
        let config = bootloader_input.bootloader_config.clone();

        let mut vm = vm!();
        add_segments!(vm, 2);
        vm.run_context.fp = 2;

        let mut exec_scopes = ExecutionScopes::new();
        let ids_data = ids_data!["bootloader_config"];
        let ap_tracking = ApTracking::new();

        exec_scopes.insert_value(vars::BOOTLOADER_INPUT, bootloader_input);

        load_bootloader_config(&mut vm, &mut exec_scopes, &ids_data, &ap_tracking)
            .expect("Bootloader hint failed unexpectedly");

        let bootloader_config_segment =
            get_ptr_from_var_name("bootloader_config", &mut vm, &ids_data, &ap_tracking).unwrap();

        let config_segment = vm
            .segments
            .memory
            .get_continuous_range(bootloader_config_segment, 3)
            .unwrap();

        // Assert that the values in the config segment match
        let bootloader_hash = &config_segment[0];
        assert!(
            matches!(bootloader_hash, MaybeRelocatable::Int(x) if *x == config.simple_bootloader_program_hash)
        );

        let nb_programs = &config_segment[1];
        let expected_nb_programs = config.supported_cairo_verifier_program_hashes.len();
        assert!(
            matches!(nb_programs, MaybeRelocatable::Int(x) if x.to_usize().unwrap() == expected_nb_programs)
        );

        // Assert that the values in the programs segment match
        let programs_segment = &config_segment[2];
        match programs_segment {
            MaybeRelocatable::RelocatableValue(relocatable) => {
                let program_hashes: Vec<Felt252> = vm
                    .segments
                    .memory
                    .get_integer_range(relocatable.clone(), expected_nb_programs)
                    .unwrap()
                    .iter()
                    .map(|cow| cow.clone().into_owned())
                    .collect();

                assert_eq!(
                    program_hashes,
                    config.supported_cairo_verifier_program_hashes
                );
            }
            other => {
                panic!("Expected a pointer to another segment, got {:?}", other);
            }
        }
    }

    #[rstest]
    fn test_gen_arg() {
        let mut vm = vm!();

        let mut nested_args = Vec::<Box<dyn Any>>::new();
        nested_args.push(Box::new(MaybeRelocatable::from(128)));
        nested_args.push(Box::new(MaybeRelocatable::from(42)));

        let mut args = Vec::<Box<dyn Any>>::new();
        args.push(Box::new(MaybeRelocatable::from(1001)));
        args.push(Box::new(MaybeRelocatable::from(2048)));
        args.push(Box::new(nested_args));

        let args_base: Relocatable = gen_arg(&mut vm, &args).expect("gen_args failed unexpectedly");

        let values = vm
            .segments
            .memory
            .get_integer_range(args_base, 2)
            .expect("Loading values failed");

        assert_eq!(*values[0], 1001.into());
        assert_eq!(*values[1], 2048.into());

        let nested_args_address: Relocatable = args_base.add(2i32).unwrap();
        let nested_args_base = vm
            .segments
            .memory
            .get_relocatable(nested_args_address)
            .expect("Nested vector should be here");

        let nested_values = vm
            .segments
            .memory
            .get_integer_range(nested_args_base, 2)
            .expect("Loading nested values failed");

        assert_eq!(*nested_values[0], 128.into());
        assert_eq!(*nested_values[1], 42.into());
    }

    #[rstest]
    fn test_enter_packed_output_scope() {
        let mut vm = vm!();
        // Set n_subtasks to 2
        vm.run_context.fp = 1;
        vm.segments = segments![((1, 0), 2)];
        let ids_data = ids_data!["n_subtasks"];

        let ap_tracking = ApTracking::default();

        let mut exec_scopes = ExecutionScopes::new();

        let packed_outputs = vec![
            PackedOutput::Plain(vec![]),
            PackedOutput::Composite(vec![]),
            PackedOutput::Plain(vec![]),
        ];
        exec_scopes.insert_value(vars::PACKED_OUTPUTS, packed_outputs);

        enter_packed_output_scope(&mut vm, &mut exec_scopes, &ids_data, &ap_tracking)
            .expect("Hint failed unexpectedly");

        // Check that we entered a new scope
        assert_eq!(exec_scopes.data.len(), 2);
        assert_eq!(exec_scopes.data[1].len(), 1);

        let packed_output = exec_scopes
            .get(vars::PACKED_OUTPUT)
            .expect("PACKED_OUTPUT not present in scope");

        assert!(matches!(packed_output, PackedOutput::Composite(_)));
>>>>>>> f7d03519
    }
}<|MERGE_RESOLUTION|>--- conflicted
+++ resolved
@@ -3,25 +3,15 @@
 
 use num_traits::ToPrimitive;
 use serde::Deserialize;
-
-<<<<<<< HEAD
+use felt::Felt252;
+
 use crate::hint_processor::builtin_hint_processor::hint_utils::{
-    get_ptr_from_var_name, insert_value_from_var_name,
-=======
-use felt::Felt252;
-
-use crate::hint_processor::builtin_hint_processor::hint_utils::{
-    get_integer_from_var_name, insert_value_from_var_name,
->>>>>>> f7d03519
+    get_integer_from_var_name, get_ptr_from_var_name, insert_value_from_var_name,
 };
 use crate::hint_processor::hint_processor_definition::HintReference;
 use crate::serde::deserialize_program::ApTracking;
 use crate::types::exec_scope::ExecutionScopes;
-<<<<<<< HEAD
-use crate::types::relocatable::Relocatable;
-=======
 use crate::types::relocatable::{MaybeRelocatable, Relocatable};
->>>>>>> f7d03519
 use crate::vm::errors::hint_errors::HintError;
 use crate::vm::errors::memory_errors::MemoryError;
 use crate::vm::errors::vm_errors::VirtualMachineError;
@@ -324,8 +314,6 @@
     _ids_data: &HashMap<String, HintReference>,
     _ap_tracking: &ApTracking,
 ) -> Result<(), HintError> {
-    use felt::Felt252;
-
     let packed_outputs = exec_scopes.get::<Felt252>("packed_output")?; // TODO: need real type
     let subtasks = packed_outputs; // TODO: need type for packed_output / query its subtasks field
     exec_scopes.insert_value("packed_outputs", subtasks);
@@ -346,8 +334,6 @@
     ids_data: &HashMap<String, HintReference>,
     ap_tracking: &ApTracking,
 ) -> Result<(), HintError> {
-    use felt::Felt252;
-
     let packed_output = exec_scopes.get::<PackedOutput>("packed_output")?;
     let data = packed_output.elements_for_hash();
     insert_value_from_var_name(
@@ -370,14 +356,12 @@
 
 #[cfg(test)]
 mod tests {
-<<<<<<< HEAD
     use crate::hint_processor::builtin_hint_processor::builtin_hint_processor_definition::BuiltinHintProcessor;
     use crate::hint_processor::builtin_hint_processor::builtin_hint_processor_definition::HintProcessorData;
     use crate::hint_processor::builtin_hint_processor::hint_utils::{
         get_integer_from_var_name, get_maybe_relocatable_from_var_name,
     };
     use crate::hint_processor::hint_processor_definition::HintProcessorLogic;
-=======
     use std::ops::Add;
 
     use num_traits::ToPrimitive;
@@ -386,7 +370,6 @@
     use crate::hint_processor::builtin_hint_processor::hint_utils::{
         get_maybe_relocatable_from_var_name, get_ptr_from_var_name,
     };
->>>>>>> f7d03519
     use crate::hint_processor::hint_processor_definition::HintReference;
     use crate::serde::deserialize_program::OffsetValue;
     use crate::types::exec_scope::ExecutionScopes;
@@ -524,166 +507,6 @@
         }
     }
 
-<<<<<<< HEAD
-    #[test]
-    fn test_save_output_pointer() {
-        use crate::hint_processor::builtin_hint_processor::hint_code::BOOTLOADER_SAVE_OUTPUT_POINTER;
-
-        let mut vm = vm!();
-        vm.segments = segments![((1, 0), (0, 0))];
-        let mut hint_ref = HintReference::new(0, 0, true, false);
-        hint_ref.offset2 = OffsetValue::Value(2);
-        let ids_data = HashMap::from([("output_ptr".to_string(), hint_ref)]);
-
-        let mut exec_scopes = ExecutionScopes::new();
-
-        let hint_data =
-            HintProcessorData::new_default(String::from(BOOTLOADER_SAVE_OUTPUT_POINTER), ids_data);
-        let mut hint_processor = BuiltinHintProcessor::new_empty();
-        assert_matches!(
-            hint_processor.execute_hint(
-                &mut vm,
-                &mut exec_scopes,
-                &any_box!(hint_data),
-                &HashMap::new(),
-            ),
-            Ok(())
-        );
-
-        let output_ptr = exec_scopes.get::<Relocatable>("output_start");
-        assert_matches!(
-            output_ptr,
-            Ok(x) if x == relocatable!(0, 2)
-        );
-    }
-
-    #[test]
-    fn test_save_packed_ouputs() {
-        use crate::hint_processor::builtin_hint_processor::hint_code::BOOTLOADER_SAVE_PACKED_OUTPUTS;
-
-        let packed_outputs = vec![PackedOutput {}, PackedOutput {}, PackedOutput {}];
-
-        let bootloader_input = BootloaderInput {
-            simple_bootloader_input: SimpleBootloaderInput {
-                fact_topologies_path: None,
-                single_page: false,
-            },
-            bootloader_config: BootloaderConfig {
-                simple_bootloader_program_hash: ProgramHash(42u64),
-                supported_cairo_verifier_program_hashes: Default::default(),
-            },
-            packed_outputs: packed_outputs.clone(),
-        };
-
-        let mut vm = vm!();
-        let mut exec_scopes = ExecutionScopes::new();
-
-        exec_scopes.insert_box("bootloader_input", Box::new(bootloader_input.clone()));
-
-        let hint_data = HintProcessorData::new_default(
-            String::from(BOOTLOADER_SAVE_PACKED_OUTPUTS),
-            HashMap::new(),
-        );
-        let mut hint_processor = BuiltinHintProcessor::new_empty();
-        assert_matches!(
-            hint_processor.execute_hint(
-                &mut vm,
-                &mut exec_scopes,
-                &any_box!(hint_data),
-                &HashMap::new(),
-            ),
-            Ok(())
-        );
-
-        let saved_packed_outputs = exec_scopes.get::<Vec<PackedOutput>>("packed_outputs");
-        assert_matches!(
-            saved_packed_outputs,
-            Ok(ref x) if x == &packed_outputs
-        );
-
-        assert_eq!(
-            saved_packed_outputs.expect("asserted Ok above, qed").len(),
-            3
-        );
-    }
-
-    #[test]
-    fn test_set_packed_output_to_subtasks() {
-        use crate::hint_processor::builtin_hint_processor::hint_code::BOOTLOADER_SET_PACKED_OUTPUT_TO_SUBTASKS;
-        use felt::Felt252;
-
-        let mut vm = vm!();
-        let mut exec_scopes = ExecutionScopes::new();
-
-        exec_scopes.insert_box("packed_output", Box::new(Felt252::from(42)));
-
-        let hint_data = HintProcessorData::new_default(
-            String::from(BOOTLOADER_SET_PACKED_OUTPUT_TO_SUBTASKS),
-            HashMap::new(),
-        );
-        let mut hint_processor = BuiltinHintProcessor::new_empty();
-        assert_matches!(
-            hint_processor.execute_hint(
-                &mut vm,
-                &mut exec_scopes,
-                &any_box!(hint_data),
-                &HashMap::new(),
-            ),
-            Ok(())
-        );
-
-        let packed_outputs = exec_scopes.get::<Felt252>("packed_outputs");
-        assert_matches!(
-            packed_outputs,
-            Ok(x) if x == Felt252::from(42)
-        );
-    }
-
-    #[test]
-    fn test_guess_pre_image_of_subtasks_output_hash() {
-        use crate::hint_processor::builtin_hint_processor::hint_code::BOOTLOADER_GUESS_PRE_IMAGE_OF_SUBTASKS_OUTPUT_HASH;
-
-        let mut vm = vm!();
-        add_segments!(vm, 2);
-        vm.run_context.fp = 2;
-        let ids_data = ids_data!["nested_subtasks_output_len", "nested_subtasks_output"];
-
-        let mut exec_scopes = ExecutionScopes::new();
-
-        exec_scopes.insert_box("packed_output", Box::new(PackedOutput {}));
-
-        let hint_data = HintProcessorData::new_default(
-            String::from(BOOTLOADER_GUESS_PRE_IMAGE_OF_SUBTASKS_OUTPUT_HASH),
-            ids_data,
-        );
-        let hint_data = any_box!(hint_data);
-        let mut hint_processor = BuiltinHintProcessor::new_empty();
-        assert_matches!(
-            hint_processor.execute_hint(&mut vm, &mut exec_scopes, &hint_data, &HashMap::new(),),
-            Ok(())
-        );
-
-        let hint_data: &HintProcessorData = hint_data.downcast_ref().expect("type given above");
-        let nested_subtasks_output_len = get_integer_from_var_name(
-            "nested_subtasks_output_len",
-            &vm,
-            &hint_data.ids_data,
-            &hint_data.ap_tracking,
-        )
-        .expect("nested_subtasks_output_len should be set")
-        .into_owned();
-        assert_eq!(nested_subtasks_output_len, 0.into());
-
-        let nested_subtasks_output = get_integer_from_var_name(
-            "nested_subtasks_output",
-            &vm,
-            &hint_data.ids_data,
-            &hint_data.ap_tracking,
-        )
-        .expect("nested_subtasks_output should be set")
-        .into_owned();
-        assert_eq!(nested_subtasks_output, 42.into());
-=======
     #[rstest]
     fn test_load_bootloader_config(bootloader_input: BootloaderInput) {
         let config = bootloader_input.bootloader_config.clone();
@@ -818,6 +641,161 @@
             .expect("PACKED_OUTPUT not present in scope");
 
         assert!(matches!(packed_output, PackedOutput::Composite(_)));
->>>>>>> f7d03519
+    }
+
+    #[test]
+    fn test_save_output_pointer() {
+        use crate::hint_processor::builtin_hint_processor::hint_code::BOOTLOADER_SAVE_OUTPUT_POINTER;
+
+        let mut vm = vm!();
+        vm.segments = segments![((1, 0), (0, 0))];
+        let mut hint_ref = HintReference::new(0, 0, true, false);
+        hint_ref.offset2 = OffsetValue::Value(2);
+        let ids_data = HashMap::from([("output_ptr".to_string(), hint_ref)]);
+
+        let mut exec_scopes = ExecutionScopes::new();
+
+        let hint_data =
+            HintProcessorData::new_default(String::from(BOOTLOADER_SAVE_OUTPUT_POINTER), ids_data);
+        let mut hint_processor = BuiltinHintProcessor::new_empty();
+        assert_matches!(
+            hint_processor.execute_hint(
+                &mut vm,
+                &mut exec_scopes,
+                &any_box!(hint_data),
+                &HashMap::new(),
+            ),
+            Ok(())
+        );
+
+        let output_ptr = exec_scopes.get::<Relocatable>("output_start");
+        assert_matches!(
+            output_ptr,
+            Ok(x) if x == relocatable!(0, 2)
+        );
+    }
+
+    #[test]
+    fn test_save_packed_ouputs() {
+        use crate::hint_processor::builtin_hint_processor::hint_code::BOOTLOADER_SAVE_PACKED_OUTPUTS;
+
+        let packed_outputs = vec![PackedOutput {}, PackedOutput {}, PackedOutput {}];
+
+        let bootloader_input = BootloaderInput {
+            simple_bootloader_input: SimpleBootloaderInput {
+                fact_topologies_path: None,
+                single_page: false,
+            },
+            bootloader_config: BootloaderConfig {
+                simple_bootloader_program_hash: ProgramHash(42u64),
+                supported_cairo_verifier_program_hashes: Default::default(),
+            },
+            packed_outputs: packed_outputs.clone(),
+        };
+
+        let mut vm = vm!();
+        let mut exec_scopes = ExecutionScopes::new();
+
+        exec_scopes.insert_box("bootloader_input", Box::new(bootloader_input.clone()));
+
+        let hint_data = HintProcessorData::new_default(
+            String::from(BOOTLOADER_SAVE_PACKED_OUTPUTS),
+            HashMap::new(),
+        );
+        let mut hint_processor = BuiltinHintProcessor::new_empty();
+        assert_matches!(
+            hint_processor.execute_hint(
+                &mut vm,
+                &mut exec_scopes,
+                &any_box!(hint_data),
+                &HashMap::new(),
+            ),
+            Ok(())
+        );
+
+        let saved_packed_outputs = exec_scopes.get::<Vec<PackedOutput>>("packed_outputs");
+        assert_matches!(
+            saved_packed_outputs,
+            Ok(ref x) if x == &packed_outputs
+        );
+
+        assert_eq!(
+            saved_packed_outputs.expect("asserted Ok above, qed").len(),
+            3
+        );
+    }
+
+    #[test]
+    fn test_set_packed_output_to_subtasks() {
+        use crate::hint_processor::builtin_hint_processor::hint_code::BOOTLOADER_SET_PACKED_OUTPUT_TO_SUBTASKS;
+        use felt::Felt252;
+
+        let mut vm = vm!();
+        let mut exec_scopes = ExecutionScopes::new();
+
+        exec_scopes.insert_box("packed_output", Box::new(Felt252::from(42)));
+
+        let hint_data = HintProcessorData::new_default(
+            String::from(BOOTLOADER_SET_PACKED_OUTPUT_TO_SUBTASKS),
+            HashMap::new(),
+        );
+        let mut hint_processor = BuiltinHintProcessor::new_empty();
+        assert_matches!(
+            hint_processor.execute_hint(
+                &mut vm,
+                &mut exec_scopes,
+                &any_box!(hint_data),
+                &HashMap::new(),
+            ),
+            Ok(())
+        );
+
+        let packed_outputs = exec_scopes.get::<Felt252>("packed_outputs");
+        assert_matches!(
+            packed_outputs,
+            Ok(x) if x == Felt252::from(42)
+        );
+    }
+
+    #[test]
+    fn test_guess_pre_image_of_subtasks_output_hash() {
+        use crate::hint_processor::builtin_hint_processor::hint_code::BOOTLOADER_GUESS_PRE_IMAGE_OF_SUBTASKS_OUTPUT_HASH;
+        let ids_data = ids_data!["nested_subtasks_output_len", "nested_subtasks_output"];
+
+        let mut exec_scopes = ExecutionScopes::new();
+
+        exec_scopes.insert_box("packed_output", Box::new(PackedOutput {}));
+
+        let hint_data = HintProcessorData::new_default(
+            String::from(BOOTLOADER_GUESS_PRE_IMAGE_OF_SUBTASKS_OUTPUT_HASH),
+            ids_data,
+        );
+        let hint_data = any_box!(hint_data);
+        let mut hint_processor = BuiltinHintProcessor::new_empty();
+        assert_matches!(
+            hint_processor.execute_hint(&mut vm, &mut exec_scopes, &hint_data, &HashMap::new(),),
+            Ok(())
+        );
+
+        let hint_data: &HintProcessorData = hint_data.downcast_ref().expect("type given above");
+        let nested_subtasks_output_len = get_integer_from_var_name(
+            "nested_subtasks_output_len",
+            &vm,
+            &hint_data.ids_data,
+            &hint_data.ap_tracking,
+        )
+        .expect("nested_subtasks_output_len should be set")
+        .into_owned();
+        assert_eq!(nested_subtasks_output_len, 0.into());
+
+        let nested_subtasks_output = get_integer_from_var_name(
+            "nested_subtasks_output",
+            &vm,
+            &hint_data.ids_data,
+            &hint_data.ap_tracking,
+        )
+        .expect("nested_subtasks_output should be set")
+        .into_owned();
+        assert_eq!(nested_subtasks_output, 42.into());
     }
 }