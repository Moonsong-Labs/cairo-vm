--- conflicted
+++ resolved
@@ -6,11 +6,7 @@
 use serde::Deserialize;
 
 use crate::hint_processor::builtin_hint_processor::hint_utils::{
-<<<<<<< HEAD
-    get_integer_from_var_name, get_ptr_from_var_name, insert_value_from_var_name,
-=======
-    get_integer_from_var_name, insert_value_from_var_name, insert_value_into_ap,
->>>>>>> 84ec4276
+    get_integer_from_var_name, get_ptr_from_var_name, insert_value_from_var_name, insert_value_into_ap,
 };
 use crate::hint_processor::hint_processor_definition::HintReference;
 use crate::serde::deserialize_program::ApTracking;
@@ -271,7 +267,23 @@
     Ok(())
 }
 
-<<<<<<< HEAD
+/// Implements %{ isinstance(packed_output, PlainPackedOutput) %}
+///
+/// Stores the result in the `ap` register to be accessed by the program.
+pub fn is_plain_packed_output(
+    vm: &mut VirtualMachine,
+    exec_scopes: &mut ExecutionScopes,
+) -> Result<(), HintError> {
+    let packed_output: PackedOutput = exec_scopes.get(vars::PACKED_OUTPUT)?;
+    let result = match packed_output {
+        PackedOutput::Plain(_) => 1,
+        _ => 0,
+    };
+    insert_value_into_ap(vm, result)?;
+
+    Ok(())
+}
+
 /*
 Implements hint:
 %{
@@ -346,22 +358,6 @@
         ids_data,
         ap_tracking,
     )?;
-=======
-/// Implements %{ isinstance(packed_output, PlainPackedOutput) %}
-///
-/// Stores the result in the `ap` register to be accessed by the program.
-pub fn is_plain_packed_output(
-    vm: &mut VirtualMachine,
-    exec_scopes: &mut ExecutionScopes,
-) -> Result<(), HintError> {
-    let packed_output: PackedOutput = exec_scopes.get(vars::PACKED_OUTPUT)?;
-    let result = match packed_output {
-        PackedOutput::Plain(_) => 1,
-        _ => 0,
-    };
-    insert_value_into_ap(vm, result)?;
-
->>>>>>> 84ec4276
     Ok(())
 }
 
@@ -654,159 +650,6 @@
     }
 
     #[test]
-<<<<<<< HEAD
-    fn test_save_output_pointer() {
-        let mut vm = vm!();
-        vm.segments = segments![((1, 0), (0, 0))];
-        let mut hint_ref = HintReference::new(0, 0, true, false);
-        hint_ref.offset2 = OffsetValue::Value(2);
-        let ids_data = HashMap::from([("output_ptr".to_string(), hint_ref)]);
-
-        let mut exec_scopes = ExecutionScopes::new();
-
-        let hint_data = HintProcessorData::new_default(
-            String::from(hint_code::BOOTLOADER_SAVE_OUTPUT_POINTER),
-            ids_data,
-        );
-        let mut hint_processor = BuiltinHintProcessor::new_empty();
-        assert_matches!(
-            hint_processor.execute_hint(
-                &mut vm,
-                &mut exec_scopes,
-                &any_box!(hint_data),
-                &HashMap::new(),
-            ),
-            Ok(())
-        );
-
-        let output_ptr = exec_scopes.get::<Relocatable>("output_start");
-        assert_matches!(
-            output_ptr,
-            Ok(x) if x == relocatable!(0, 2)
-        );
-    }
-
-    #[test]
-    fn test_save_packed_ouputs() {
-        let packed_outputs = vec![
-            PackedOutput::Plain(Default::default()),
-            PackedOutput::Plain(Default::default()),
-            PackedOutput::Plain(Default::default()),
-        ];
-
-        let bootloader_input = BootloaderInput {
-            simple_bootloader_input: SimpleBootloaderInput {
-                fact_topologies_path: None,
-                single_page: false,
-            },
-            bootloader_config: BootloaderConfig {
-                simple_bootloader_program_hash: 42u64.into(),
-                supported_cairo_verifier_program_hashes: Default::default(),
-            },
-            packed_outputs: packed_outputs.clone(),
-        };
-
-        let mut vm = vm!();
-        let mut exec_scopes = ExecutionScopes::new();
-
-        exec_scopes.insert_box("bootloader_input", Box::new(bootloader_input.clone()));
-
-        let hint_data = HintProcessorData::new_default(
-            String::from(hint_code::BOOTLOADER_SAVE_PACKED_OUTPUTS),
-            HashMap::new(),
-        );
-        let mut hint_processor = BuiltinHintProcessor::new_empty();
-        assert_matches!(
-            hint_processor.execute_hint(
-                &mut vm,
-                &mut exec_scopes,
-                &any_box!(hint_data),
-                &HashMap::new(),
-            ),
-            Ok(())
-        );
-
-        let saved_packed_outputs = exec_scopes.get::<Vec<PackedOutput>>("packed_outputs");
-        assert_matches!(
-            saved_packed_outputs,
-            Ok(ref x) if x == &packed_outputs
-        );
-
-        assert_eq!(
-            saved_packed_outputs.expect("asserted Ok above, qed").len(),
-            3
-        );
-    }
-
-    #[test]
-    fn test_set_packed_output_to_subtasks() {
-        use felt::Felt252;
-
-        let mut vm = vm!();
-        let mut exec_scopes = ExecutionScopes::new();
-
-        exec_scopes.insert_box("packed_output", Box::new(Felt252::from(42)));
-
-        let hint_data = HintProcessorData::new_default(
-            String::from(hint_code::BOOTLOADER_SET_PACKED_OUTPUT_TO_SUBTASKS),
-            HashMap::new(),
-        );
-        let mut hint_processor = BuiltinHintProcessor::new_empty();
-        assert_matches!(
-            hint_processor.execute_hint(
-                &mut vm,
-                &mut exec_scopes,
-                &any_box!(hint_data),
-                &HashMap::new(),
-            ),
-            Ok(())
-        );
-
-        let packed_outputs = exec_scopes.get::<Felt252>("packed_outputs");
-        assert_matches!(
-            packed_outputs,
-            Ok(x) if x == Felt252::from(42)
-        );
-    }
-
-    #[test]
-    fn test_guess_pre_image_of_subtasks_output_hash() {
-        let mut vm = vm!();
-        add_segments!(vm, 2);
-        vm.run_context.fp = 2;
-
-        let ids_data = ids_data!["nested_subtasks_output_len", "nested_subtasks_output"];
-
-        let mut exec_scopes = ExecutionScopes::new();
-
-        exec_scopes.insert_box(
-            "packed_output",
-            Box::new(PackedOutput::Plain(Default::default())),
-        );
-
-        let ap_tracking = ApTracking::new();
-
-        assert_matches!(
-            run_hint!(
-                vm,
-                ids_data.clone(),
-                hint_code::BOOTLOADER_GUESS_PRE_IMAGE_OF_SUBTASKS_OUTPUT_HASH,
-                &mut exec_scopes
-            ),
-            Ok(())
-        );
-        let nested_subtasks_output_len =
-            get_integer_from_var_name("nested_subtasks_output_len", &vm, &ids_data, &ap_tracking)
-                .expect("nested_subtasks_output_len should be set")
-                .into_owned();
-        assert_eq!(nested_subtasks_output_len, 0.into());
-
-        let nested_subtasks_output =
-            get_integer_from_var_name("nested_subtasks_output", &vm, &ids_data, &ap_tracking)
-                .expect("nested_subtasks_output should be set")
-                .into_owned();
-        assert_eq!(nested_subtasks_output, 42.into());
-=======
     fn test_is_plain_packed_output() {
         let mut vm = vm!();
         add_segments!(vm, 2);
@@ -841,6 +684,159 @@
             &mut exec_scopes,
             composite_packed_output
         ));
->>>>>>> 84ec4276
+    }
+
+    #[test]
+    fn test_save_output_pointer() {
+        let mut vm = vm!();
+        vm.segments = segments![((1, 0), (0, 0))];
+        let mut hint_ref = HintReference::new(0, 0, true, false);
+        hint_ref.offset2 = OffsetValue::Value(2);
+        let ids_data = HashMap::from([("output_ptr".to_string(), hint_ref)]);
+
+        let mut exec_scopes = ExecutionScopes::new();
+
+        let hint_data = HintProcessorData::new_default(
+            String::from(hint_code::BOOTLOADER_SAVE_OUTPUT_POINTER),
+            ids_data,
+        );
+        let mut hint_processor = BuiltinHintProcessor::new_empty();
+        assert_matches!(
+            hint_processor.execute_hint(
+                &mut vm,
+                &mut exec_scopes,
+                &any_box!(hint_data),
+                &HashMap::new(),
+            ),
+            Ok(())
+        );
+
+        let output_ptr = exec_scopes.get::<Relocatable>("output_start");
+        assert_matches!(
+            output_ptr,
+            Ok(x) if x == relocatable!(0, 2)
+        );
+    }
+
+    #[test]
+    fn test_save_packed_ouputs() {
+        let packed_outputs = vec![
+            PackedOutput::Plain(Default::default()),
+            PackedOutput::Plain(Default::default()),
+            PackedOutput::Plain(Default::default()),
+        ];
+
+        let bootloader_input = BootloaderInput {
+            simple_bootloader_input: SimpleBootloaderInput {
+                fact_topologies_path: None,
+                single_page: false,
+            },
+            bootloader_config: BootloaderConfig {
+                simple_bootloader_program_hash: 42u64.into(),
+                supported_cairo_verifier_program_hashes: Default::default(),
+            },
+            packed_outputs: packed_outputs.clone(),
+        };
+
+        let mut vm = vm!();
+        let mut exec_scopes = ExecutionScopes::new();
+
+        exec_scopes.insert_box("bootloader_input", Box::new(bootloader_input.clone()));
+
+        let hint_data = HintProcessorData::new_default(
+            String::from(hint_code::BOOTLOADER_SAVE_PACKED_OUTPUTS),
+            HashMap::new(),
+        );
+        let mut hint_processor = BuiltinHintProcessor::new_empty();
+        assert_matches!(
+            hint_processor.execute_hint(
+                &mut vm,
+                &mut exec_scopes,
+                &any_box!(hint_data),
+                &HashMap::new(),
+            ),
+            Ok(())
+        );
+
+        let saved_packed_outputs = exec_scopes.get::<Vec<PackedOutput>>("packed_outputs");
+        assert_matches!(
+            saved_packed_outputs,
+            Ok(ref x) if x == &packed_outputs
+        );
+
+        assert_eq!(
+            saved_packed_outputs.expect("asserted Ok above, qed").len(),
+            3
+        );
+    }
+
+    #[test]
+    fn test_set_packed_output_to_subtasks() {
+        use felt::Felt252;
+
+        let mut vm = vm!();
+        let mut exec_scopes = ExecutionScopes::new();
+
+        exec_scopes.insert_box("packed_output", Box::new(Felt252::from(42)));
+
+        let hint_data = HintProcessorData::new_default(
+            String::from(hint_code::BOOTLOADER_SET_PACKED_OUTPUT_TO_SUBTASKS),
+            HashMap::new(),
+        );
+        let mut hint_processor = BuiltinHintProcessor::new_empty();
+        assert_matches!(
+            hint_processor.execute_hint(
+                &mut vm,
+                &mut exec_scopes,
+                &any_box!(hint_data),
+                &HashMap::new(),
+            ),
+            Ok(())
+        );
+
+        let packed_outputs = exec_scopes.get::<Felt252>("packed_outputs");
+        assert_matches!(
+            packed_outputs,
+            Ok(x) if x == Felt252::from(42)
+        );
+    }
+
+    #[test]
+    fn test_guess_pre_image_of_subtasks_output_hash() {
+        let mut vm = vm!();
+        add_segments!(vm, 2);
+        vm.run_context.fp = 2;
+
+        let ids_data = ids_data!["nested_subtasks_output_len", "nested_subtasks_output"];
+
+        let mut exec_scopes = ExecutionScopes::new();
+
+        exec_scopes.insert_box(
+            "packed_output",
+            Box::new(PackedOutput::Plain(Default::default())),
+        );
+
+        let ap_tracking = ApTracking::new();
+
+        assert_matches!(
+            run_hint!(
+                vm,
+                ids_data.clone(),
+                hint_code::BOOTLOADER_GUESS_PRE_IMAGE_OF_SUBTASKS_OUTPUT_HASH,
+                &mut exec_scopes
+            ),
+            Ok(())
+        );
+        let nested_subtasks_output_len =
+            get_integer_from_var_name("nested_subtasks_output_len", &vm, &ids_data, &ap_tracking)
+                .expect("nested_subtasks_output_len should be set")
+                .into_owned();
+        assert_eq!(nested_subtasks_output_len, 0.into());
+
+        let nested_subtasks_output =
+            get_integer_from_var_name("nested_subtasks_output", &vm, &ids_data, &ap_tracking)
+                .expect("nested_subtasks_output should be set")
+                .into_owned();
+        assert_eq!(nested_subtasks_output, 42.into());
     }
 }