<<<<<<< HEAD
use crate::hint_processor::builtin_hint_processor::bootloader::program_hash::compute_program_hash_chain;
use crate::types::errors::math_errors::MathError;
use crate::types::relocatable::Relocatable;
use felt::Felt252;
use num_traits::ToPrimitive;
use starknet_crypto::FieldElement;
use std::collections::HashMap;

use crate::any_box;
=======
use std::any::Any;
use std::collections::HashMap;

use num_traits::ToPrimitive;
use starknet_crypto::FieldElement;

use felt::Felt252;

use crate::hint_processor::builtin_hint_processor::bootloader::fact_topologies::{
    get_program_task_fact_topology, FactTopology,
};
use crate::hint_processor::builtin_hint_processor::bootloader::program_hash::compute_program_hash_chain;
>>>>>>> 87f3125a
use crate::hint_processor::builtin_hint_processor::bootloader::program_loader::ProgramLoader;
use crate::hint_processor::builtin_hint_processor::bootloader::types::{BootloaderVersion, Task};
use crate::hint_processor::builtin_hint_processor::bootloader::vars;
use crate::hint_processor::builtin_hint_processor::hint_utils::{
    get_ptr_from_var_name, get_relocatable_from_var_name, insert_value_from_var_name,
};
use crate::hint_processor::hint_processor_definition::HintReference;
use crate::serde::deserialize_program::{ApTracking, BuiltinName};
use crate::types::errors::math_errors::MathError;
use crate::types::exec_scope::ExecutionScopes;
use crate::vm::errors::hint_errors::HintError;
<<<<<<< HEAD
use crate::vm::runners::cairo_pie::CairoPie;
=======
use crate::vm::runners::cairo_pie::{OutputBuiltinAdditionalData, StrippedProgram};
>>>>>>> 87f3125a
use crate::vm::vm_core::VirtualMachine;
use crate::vm::vm_memory::memory::Memory;

fn get_program_from_task(task: &Task) -> Result<StrippedProgram, HintError> {
    task.get_program()
        .map_err(|e| HintError::CustomHint(e.to_string().into_boxed_str()))
}

use self::util::load_cairo_pie;

/// Implements %{ ids.program_data_ptr = program_data_base = segments.add() %}.
///
/// Creates a new segment to store the program data.
pub fn allocate_program_data_segment(
    vm: &mut VirtualMachine,
    exec_scopes: &mut ExecutionScopes,
    ids_data: &HashMap<String, HintReference>,
    ap_tracking: &ApTracking,
) -> Result<(), HintError> {
    let program_data_segment = vm.add_memory_segment();
    exec_scopes.insert_value(vars::PROGRAM_DATA_BASE, program_data_segment.clone());
    insert_value_from_var_name(
        "program_data_ptr",
        program_data_segment,
        vm,
        ids_data,
        ap_tracking,
    )?;

    Ok(())
}

fn field_element_to_felt(field_element: FieldElement) -> Felt252 {
    let bytes = field_element.to_bytes_be();
    Felt252::from_bytes_be(&bytes)
}

/// Implements
/// # Validate hash.
/// from starkware.cairo.bootloaders.hash_program import compute_program_hash_chain
///
/// assert memory[ids.output_ptr + 1] == compute_program_hash_chain(task.get_program()), \
///   'Computed hash does not match input.'";
pub fn validate_hash(
    vm: &mut VirtualMachine,
    exec_scopes: &mut ExecutionScopes,
    ids_data: &HashMap<String, HintReference>,
    ap_tracking: &ApTracking,
) -> Result<(), HintError> {
    let task: Task = exec_scopes.get(vars::TASK)?;
    let program = task.get_program();

    let output_ptr = get_ptr_from_var_name("output_ptr", vm, ids_data, ap_tracking)?;
    let program_hash_ptr = (output_ptr + 1)?;

    let program_hash = vm
        .segments
        .memory
        .get_integer(program_hash_ptr)?
        .into_owned();

    // Compute the hash of the program
    let computed_program_hash = compute_program_hash_chain(program, 0)
        .map_err(|e| {
            HintError::CustomHint(format!("Could not compute program hash: {e}").into_boxed_str())
        })?
        .into();
    let computed_program_hash = field_element_to_felt(computed_program_hash);

    if program_hash != computed_program_hash {
        return Err(HintError::AssertionFailed(
            "Computed hash does not match input"
                .to_string()
                .into_boxed_str(),
        ));
    }
}

/// Implements
///
/// from starkware.cairo.bootloaders.simple_bootloader.utils import load_program
///
/// # Call load_program to load the program header and code to memory.
/// program_address, program_data_size = load_program(
///     task=task, memory=memory, program_header=ids.program_header,
///     builtins_offset=ids.ProgramHeader.builtin_list)
/// segments.finalize(program_data_base.segment_index, program_data_size)
pub fn load_program_hint(
    vm: &mut VirtualMachine,
    exec_scopes: &mut ExecutionScopes,
    ids_data: &HashMap<String, HintReference>,
    ap_tracking: &ApTracking,
) -> Result<(), HintError> {
    let program_data_base: Relocatable = exec_scopes.get(vars::PROGRAM_DATA_BASE)?;
    let task: Task = exec_scopes.get(vars::TASK)?;
    let program = get_program_from_task(&task)?;

    let program_header_ptr = get_ptr_from_var_name("program_header", vm, ids_data, ap_tracking)?;

    // Offset of the builtin_list field in `ProgramHeader`, cf. execute_task.cairo
    let builtins_offset = 4;
    let mut program_loader = ProgramLoader::new(&mut vm.segments.memory, builtins_offset);
    let bootloader_version: BootloaderVersion = 0;
    let loaded_program = program_loader
        .load_program(&program_header_ptr, &program, Some(bootloader_version))
        .map_err(Into::<HintError>::into)?;

    vm.segments.finalize(
        Some(loaded_program.size),
        program_data_base.segment_index as usize,
        None,
    );

    exec_scopes.insert_value(vars::PROGRAM_ADDRESS, loaded_program.code_address);

    Ok(())
}

<<<<<<< HEAD
/*
Implements hint:
%{
    "from starkware.cairo.bootloaders.simple_bootloader.objects import (
        CairoPieTask,
        RunProgramTask,
        Task,
    )
    from starkware.cairo.bootloaders.simple_bootloader.utils import (
        load_cairo_pie,
        prepare_output_runner,
    )

    assert isinstance(task, Task)
    n_builtins = len(task.get_program().builtins)
    new_task_locals = {}
    if isinstance(task, RunProgramTask):
        new_task_locals['program_input'] = task.program_input
        new_task_locals['WITH_BOOTLOADER'] = True

        vm_load_program(task.program, program_address)
    elif isinstance(task, CairoPieTask):
        ret_pc = ids.ret_pc_label.instruction_offset_ - ids.call_task.instruction_offset_ + pc
        load_cairo_pie(
            task=task.cairo_pie, memory=memory, segments=segments,
            program_address=program_address, execution_segment_address= ap - n_builtins,
            builtin_runners=builtin_runners, ret_fp=fp, ret_pc=ret_pc)
    else:
        raise NotImplementedError(f'Unexpected task type: {type(task).__name__}.')

    output_runner_data = prepare_output_runner(
        task=task,
        output_builtin=output_builtin,
        output_ptr=ids.pre_execution_builtin_ptrs.output)
    vm_enter_scope(new_task_locals)"
%}
*/
pub fn call_task(
=======
fn field_element_to_felt(field_element: FieldElement) -> Felt252 {
    let bytes = field_element.to_bytes_be();
    Felt252::from_bytes_be(&bytes)
}

/// Implements
/// from starkware.cairo.bootloaders.simple_bootloader.utils import get_task_fact_topology
///
/// # Add the fact topology of the current task to 'fact_topologies'.
/// output_start = ids.pre_execution_builtin_ptrs.output
/// output_end = ids.return_builtin_ptrs.output
/// fact_topologies.append(get_task_fact_topology(
///     output_size=output_end - output_start,
///     task=task,
///     output_builtin=output_builtin,
///     output_runner_data=output_runner_data,
/// ))
pub fn append_fact_topologies(
>>>>>>> 87f3125a
    vm: &mut VirtualMachine,
    exec_scopes: &mut ExecutionScopes,
    ids_data: &HashMap<String, HintReference>,
    ap_tracking: &ApTracking,
) -> Result<(), HintError> {
<<<<<<< HEAD
    // assert isinstance(task, Task)
    let task: Task = exec_scopes.get(vars::TASK)?;

    // n_builtins = len(task.get_program().builtins)
    let num_builtins = task.get_program().builtins.len();

    let mut new_task_locals = HashMap::new();

    // TODO: remove clone here when RunProgramTask has proper variant data (not String)
    match task.clone() {
        // if isinstance(task, RunProgramTask):
        Task::RunProgramTask(program_input) => {
            // new_task_locals['program_input'] = task.program_input
            new_task_locals.insert("program_input".to_string(), any_box![program_input]);
            // new_task_locals['WITH_BOOTLOADER'] = True
            new_task_locals.insert("WITH_BOOTLOADER".to_string(), any_box![true]);

            // TODO:
            // vm_load_program(task.program, program_address)
        }
        // elif isinstance(task, CairoPieTask):
        Task::CairoPieTask(task) => {
            let program_address: Relocatable = exec_scopes.get("program_address")?;

            // TODO:
            let fixme = Relocatable {
                segment_index: 0,
                offset: 0,
            };

            // ret_pc = ids.ret_pc_label.instruction_offset_ - ids.call_task.instruction_offset_ + pc
            // load_cairo_pie(
            //     task=task.cairo_pie, memory=memory, segments=segments,
            //     program_address=program_address, execution_segment_address= ap - n_builtins,
            //     builtin_runners=builtin_runners, ret_fp=fp, ret_pc=ret_pc)
            load_cairo_pie(
                &task,
                vm,
                program_address,
                vm.get_ap().segment_index as usize - num_builtins,
                fixme,
                fixme,
            )?;
        }
        // else:
        #[allow(unreachable_patterns)]
        // TODO: we probably don't need this match arm, it makes it look similar to the original hint code though
        _ => {
            // raise NotImplementedError(f'Unexpected task type: {type(task).__name__}.')
            // TODO: proper error
            return Err(HintError::WrongHintData);
        }
    }

    // output_runner_data = prepare_output_runner(
    //     task=task,
    //     output_builtin=output_builtin,
    //     output_ptr=ids.pre_execution_builtin_ptrs.output)
    let pre_execution_builtin_ptrs_addr =
        get_relocatable_from_var_name(vars::PRE_EXECUTION_BUILTIN_PTRS, vm, ids_data, ap_tracking)?;
    let output = vm
        .get_integer(pre_execution_builtin_ptrs_addr)?
        .into_owned();
    let output_ptr = output
        .to_usize()
        .ok_or(MathError::Felt252ToUsizeConversion(Box::new(output)))?;
    let output_runner_data =
        util::prepare_output_runner(&task, vm.get_output_builtin()?, output_ptr)?;

    exec_scopes.insert_box(vars::OUTPUT_RUNNER_DATA, any_box!(output_runner_data));

    exec_scopes.enter_scope(new_task_locals);
=======
    let task: Task = exec_scopes.get(vars::TASK)?;
    let output_runner_data: OutputBuiltinAdditionalData =
        exec_scopes.get(vars::OUTPUT_RUNNER_DATA)?;
    let fact_topologies: &mut Vec<FactTopology> = exec_scopes.get_mut_ref(vars::FACT_TOPOLOGIES)?;

    let pre_execution_builtin_ptrs_addr =
        get_relocatable_from_var_name("pre_execution_builtin_ptrs", vm, ids_data, ap_tracking)?;
    let return_builtin_ptrs_addr =
        get_relocatable_from_var_name("return_builtin_ptrs", vm, ids_data, ap_tracking)?;

    // The output field is the first one in the BuiltinData struct
    let output_start = vm
        .get_integer(pre_execution_builtin_ptrs_addr)?
        .into_owned();
    let output_end = vm.get_integer(return_builtin_ptrs_addr)?.into_owned();
    let output_size = {
        let output_size_felt = output_end - output_start;
        output_size_felt
            .to_usize()
            .ok_or(MathError::Felt252ToUsizeConversion(Box::new(
                output_size_felt,
            )))
    }?;

    let output_builtin = vm.get_output_builtin()?;
    let fact_topology =
        get_program_task_fact_topology(output_size, &task, output_builtin, output_runner_data)
            .map_err(Into::<HintError>::into)?;
    fact_topologies.push(fact_topology);
>>>>>>> 87f3125a

    Ok(())
}

<<<<<<< HEAD
mod util {
    use crate::{
        types::relocatable::{relocate_address, MaybeRelocatable},
        vm::runners::{
            builtin_runner::{
                BuiltinRunner, OutputBuiltinRunner, SignatureBuiltinRunner, SIGNATURE_BUILTIN_NAME,
            },
            cairo_pie::{BuiltinAdditionalData, OutputBuiltinAdditionalData},
        },
    };

    // TODO: clean up / organize
    use super::*;

    pub(crate) fn load_cairo_pie(
        task: &CairoPie,
        vm: &mut VirtualMachine,
        // _segments: (),
        program_address: Relocatable,
        execution_segment_address: usize,
        ret_fp: Relocatable,
        ret_pc: Relocatable,
    ) -> Result<(), HintError> {
        // Load memory entries of the inner program.
        // This replaces executing hints in a non-trusted program.
        // TODO: review: the original type was `WriteOnceDict`, which works quite differently than a Vec.
        //       we use a fixed size here to prevent unbounded vec size.
        const RELOCATABLE_TABLE_SIZE: usize = 256;
        let mut segment_offsets = vec![0usize; RELOCATABLE_TABLE_SIZE];
        segment_offsets[task.metadata.program_segment.index as usize] =
            program_address.segment_index as usize;
        segment_offsets[task.metadata.execution_segment.index as usize] = execution_segment_address;
        segment_offsets[task.metadata.ret_fp_segment.index as usize] =
            ret_fp.segment_index as usize;
        segment_offsets[task.metadata.ret_pc_segment.index as usize] =
            ret_pc.segment_index as usize;

        // Returns the segment index for the given value.
        // Verifies that value is a RelocatableValue with offset 0.
        let extract_segment = |value, _value_name| -> Result<isize, HintError> {
            return match value {
                MaybeRelocatable::RelocatableValue(r) if r.offset != 0 => {
                    Err(HintError::WrongHintData)
                } // TODO: error
                MaybeRelocatable::RelocatableValue(r) if r.offset == 0 => Ok(r.segment_index),
                _ => Err(HintError::WrongHintData), // TODO: error
            };
        };

        let origin_execution_segment = Relocatable {
            segment_index: task.metadata.execution_segment.index,
            offset: 0,
        };

        // Set initial stack relocations.
        let mut idx = 0;
        for builtin in task.metadata.program.builtins.iter() {
            // task.memory is a CairoPieMemory, aka Vec<((usize, usize), MaybeRelocatable)>
            // Assumptions:
            //     * the (usize, usize) is a (segment_index, offset) pair
            //     * the Vec's order and packing is arbitrary, so we scan for matches
            let key: Relocatable = (origin_execution_segment + idx)?;
            let pie_mem_element = task
                .memory
                .iter()
                .find_map(|entry| {
                    return if entry.0 == (key.segment_index as usize, key.offset) {
                        Some(entry.1.clone())
                    } else {
                        None
                    };
                })
                .ok_or(HintError::EmptyKeys)?; // TODO: proper error

            let index = extract_segment(pie_mem_element, builtin)? as usize;
            assert!(index < RELOCATABLE_TABLE_SIZE);

            let mem_at = Relocatable {
                segment_index: (execution_segment_address + idx) as isize,
                offset: 0,
            };
            segment_offsets.insert(index, vm.get_relocatable(mem_at)?.segment_index as usize);
            idx += 1;
        }

        for segment_info in &task.metadata.extra_segments {
            let index = segment_info.index as usize;
            assert!(index < RELOCATABLE_TABLE_SIZE);
            // TODO: previous passed 'size' to add()
            segment_offsets[index] = vm.add_memory_segment().segment_index as usize;
        }

        let local_relocate_value = |value| -> Result<usize, HintError> {
            relocate_address(value, &segment_offsets)
                .map_err(|e| HintError::CustomHint(format!("Memory error: {}", e).into_boxed_str()))
        };

        let extend_additional_data = |data: &HashMap<Relocatable, (Felt252, Felt252)>,
                                      builtin: &mut SignatureBuiltinRunner|
         -> Result<(), HintError> {
            for (addr, signature) in data {
                let relocated_addr = local_relocate_value(*addr)?;
                if relocated_addr != builtin.base() {
                    return Err(HintError::CustomHint(
                        format!(
                            "expected relocated addr ({}) to equal builtin ({})",
                            relocated_addr,
                            builtin.base()
                        )
                        .into_boxed_str(),
                    ));
                }
                builtin.add_signature(*addr, signature).map_err(|e| {
                    HintError::CustomHint(format!("Memory error: {}", e).into_boxed_str())
                })?;
            }

            Ok(())
        };

        // Relocate builtin additional data.
        // This should occur before the memory relocation, since the signature builtin assumes that a
        // signature is added before the corresponding public key and message are both written to memory.
        let ecdsa_additional_data = task.additional_data.get("ecdsa_builtin");
        if let Some(ecdsa_additional_data) = ecdsa_additional_data {
            let ecdsa_builtin = vm
                .get_builtin_runners_as_mut()
                .iter_mut()
                .find(|builtin: &&mut BuiltinRunner| builtin.name() == SIGNATURE_BUILTIN_NAME)
                .ok_or(HintError::CustomHint(
                    "The task requires the ecdsa builtin but it is missing."
                        .to_string()
                        .into_boxed_str(),
                ))?;

            let signature_additional_data =
                if let BuiltinAdditionalData::Signature(ecdsa_additional_data) =
                    ecdsa_additional_data
                {
                    Ok(ecdsa_additional_data)
                } else {
                    Err(HintError::CustomHint(
                        "ECDSA builtin data should be of type Signature"
                            .to_string()
                            .into_boxed_str(),
                    ))
                }?;

            match ecdsa_builtin {
                BuiltinRunner::Signature(signature) => Ok(extend_additional_data(
                    signature_additional_data,
                    signature,
                )?),
                // TODO: better way to express this
                _ => Err(HintError::CustomHint(
                    "Unreachable".to_string().into_boxed_str(),
                )),
            }?;
        }

        for _item in &task.memory {
            // TODO: relocate memory, perhaps using Memory's relocation table (add_relocation_rule() calls)
            //       and then call relocate_memory()?
        }

        Ok(())
    }

    /// Prepares the output builtin if the type of task is Task, so that pages of the inner program
    /// will be recorded separately.
    /// If the type of task is CairoPie, nothing should be done, as the program does not contain
    /// hints that may affect the output builtin.
    /// The return value of this function should be later passed to get_task_fact_topology().
    pub(crate) fn prepare_output_runner(
        task: &Task,
        output_builtin: &mut OutputBuiltinRunner,
        output_ptr: usize,
    ) -> Result<Option<OutputBuiltinAdditionalData>, HintError> {
        return match task {
            Task::RunProgramTask(_) => {
                let output_state = match output_builtin.get_additional_data() {
                    BuiltinAdditionalData::Output(output_state) => Ok(output_state),
                    _ => Err(HintError::CustomHint(
                        "output_builtin's additional data is not type Output"
                            .to_string()
                            .into_boxed_str(),
                    )),
                }?;
                output_builtin.base = output_ptr;
                Ok(Some(output_state))
            }
            Task::CairoPieTask(_) => Ok(None),
        };
    }
=======
/// Implements
/// # Validate hash.
/// from starkware.cairo.bootloaders.hash_program import compute_program_hash_chain
///
/// assert memory[ids.output_ptr + 1] == compute_program_hash_chain(task.get_program()), \
///   'Computed hash does not match input.'";
pub fn validate_hash(
    vm: &mut VirtualMachine,
    exec_scopes: &mut ExecutionScopes,
    ids_data: &HashMap<String, HintReference>,
    ap_tracking: &ApTracking,
) -> Result<(), HintError> {
    let task: Task = exec_scopes.get(vars::TASK)?;
    let program = get_program_from_task(&task)?;

    let output_ptr = get_ptr_from_var_name("output_ptr", vm, ids_data, ap_tracking)?;
    let program_hash_ptr = (output_ptr + 1)?;

    let program_hash = vm
        .segments
        .memory
        .get_integer(program_hash_ptr)?
        .into_owned();

    // Compute the hash of the program
    let computed_program_hash = compute_program_hash_chain(&program, 0)
        .map_err(|e| {
            HintError::CustomHint(format!("Could not compute program hash: {e}").into_boxed_str())
        })?
        .into();
    let computed_program_hash = field_element_to_felt(computed_program_hash);

    if program_hash != computed_program_hash {
        return Err(HintError::AssertionFailed(
            "Computed hash does not match input"
                .to_string()
                .into_boxed_str(),
        ));
    }

    Ok(())
}

/// List of all builtins in the order used by the bootloader.
const ALL_BUILTINS: [BuiltinName; 8] = [
    BuiltinName::output,
    BuiltinName::pedersen,
    BuiltinName::range_check,
    BuiltinName::ecdsa,
    BuiltinName::bitwise,
    BuiltinName::ec_op,
    BuiltinName::keccak,
    BuiltinName::poseidon,
];

/// Writes the updated builtin pointers after the program execution to the given return builtins
/// address.
///     
/// `used_builtins` is the list of builtins used by the program and thus updated by it.
fn write_return_builtins(
    memory: &mut Memory,
    return_builtins_addr: &Relocatable,
    used_builtins: &[BuiltinName],
    used_builtins_addr: &Relocatable,
    pre_execution_builtins_addr: &Relocatable,
    _task: &Task,
) -> Result<(), HintError> {
    let mut used_builtin_offset: usize = 0;
    for (index, builtin) in ALL_BUILTINS.iter().enumerate() {
        if used_builtins.contains(builtin) {
            let builtin_value = memory
                .get_integer(used_builtins_addr + used_builtin_offset)?
                .into_owned();
            memory.insert_value(return_builtins_addr + index, builtin_value)?;
            used_builtin_offset += 1;

            // TODO: if isinstance(task, CairoPie) check
        }
        // The builtin is unused, hence its value is the same as before calling the program.
        else {
            let pre_execution_value = memory
                .get_integer(pre_execution_builtins_addr + index)?
                .into_owned();
            memory.insert_value(return_builtins_addr + index, pre_execution_value)?;
        }
    }
    Ok(())
}

/// Implements
/// from starkware.cairo.bootloaders.simple_bootloader.utils import write_return_builtins
///
/// # Fill the values of all builtin pointers after executing the task.
/// builtins = task.get_program().builtins
/// write_return_builtins(
///     memory=memory, return_builtins_addr=ids.return_builtin_ptrs.address_,
///     used_builtins=builtins, used_builtins_addr=ids.used_builtins_addr,
///     pre_execution_builtins_addr=ids.pre_execution_builtin_ptrs.address_, task=task)
///
/// vm_enter_scope({'n_selected_builtins': n_builtins})
///
/// This hint looks at the builtins written by the program and merges them with the stored
/// pre-execution values (stored in a struct named ids.pre_execution_builtin_ptrs) to
/// create a final BuiltinData struct for the program.
pub fn write_return_builtins_hint(
    vm: &mut VirtualMachine,
    exec_scopes: &mut ExecutionScopes,
    ids_data: &HashMap<String, HintReference>,
    ap_tracking: &ApTracking,
) -> Result<(), HintError> {
    let task: Task = exec_scopes.get(vars::TASK)?;
    let n_builtins: usize = exec_scopes.get(vars::N_BUILTINS)?;

    // builtins = task.get_program().builtins
    let program = get_program_from_task(&task)?;
    let builtins = &program.builtins;

    // write_return_builtins(
    //     memory=memory, return_builtins_addr=ids.return_builtin_ptrs.address_,
    //     used_builtins=builtins, used_builtins_addr=ids.used_builtins_addr,
    //     pre_execution_builtins_addr=ids.pre_execution_builtin_ptrs.address_, task=task)
    let return_builtins_addr =
        get_relocatable_from_var_name("return_builtin_ptrs", vm, ids_data, ap_tracking)?;
    let used_builtins_addr =
        get_ptr_from_var_name("used_builtins_addr", vm, ids_data, ap_tracking)?;
    let pre_execution_builtins_addr =
        get_relocatable_from_var_name("pre_execution_builtin_ptrs", vm, ids_data, ap_tracking)?;

    write_return_builtins(
        &mut vm.segments.memory,
        &return_builtins_addr,
        builtins,
        &used_builtins_addr,
        &pre_execution_builtins_addr,
        &task,
    )?;

    // vm_enter_scope({'n_selected_builtins': n_builtins})
    let n_builtins: Box<dyn Any> = Box::new(n_builtins);
    exec_scopes.enter_scope(HashMap::from([(
        vars::N_SELECTED_BUILTINS.to_string(),
        n_builtins,
    )]));

    Ok(())
>>>>>>> 87f3125a
}

#[cfg(test)]
mod tests {
    use assert_matches::assert_matches;
    use rstest::{fixture, rstest};

<<<<<<< HEAD
    use crate::any_box;
    use crate::hint_processor::builtin_hint_processor::builtin_hint_processor_definition::BuiltinHintProcessor;
    use crate::hint_processor::builtin_hint_processor::builtin_hint_processor_definition::HintProcessorData;
    use crate::hint_processor::builtin_hint_processor::hint_code;
=======
    use felt::Felt252;

>>>>>>> 87f3125a
    use crate::hint_processor::builtin_hint_processor::hint_utils::get_ptr_from_var_name;
    use crate::hint_processor::hint_processor_definition::HintProcessorLogic;
    use crate::types::relocatable::Relocatable;
    use crate::utils::test_utils::*;
    use crate::vm::runners::builtin_runner::{BuiltinRunner, OutputBuiltinRunner};
    use crate::vm::runners::cairo_pie::{BuiltinAdditionalData, PublicMemoryPage};

    use super::*;

    #[rstest]
    fn test_allocate_program_data_segment() {
        let mut vm = vm!();
        // Allocate space for program_data_ptr
        vm.run_context.fp = 1;
        add_segments!(vm, 2);
        let ids_data = ids_data!["program_data_ptr"];
        let expected_program_data_segment_index = vm.segments.num_segments();

        let mut exec_scopes = ExecutionScopes::new();
        let ap_tracking = ApTracking::new();

        allocate_program_data_segment(&mut vm, &mut exec_scopes, &ids_data, &ap_tracking)
            .expect("Hint failed unexpectedly");

        let program_data_ptr =
            get_ptr_from_var_name("program_data_ptr", &mut vm, &ids_data, &ap_tracking)
                .expect("program_data_ptr is not set");

        let program_data_base: Relocatable = exec_scopes
            .get(vars::PROGRAM_DATA_BASE)
            .expect(format!("{} is not set", vars::PROGRAM_DATA_BASE).as_ref());

        assert_eq!(program_data_ptr, program_data_base);
        // Check that we allocated a new segment and that the pointers point to it
        assert_eq!(
            vm.segments.num_segments(),
            expected_program_data_segment_index + 1
        );
        assert_eq!(
            program_data_ptr,
            Relocatable {
                segment_index: expected_program_data_segment_index as isize,
                offset: 0
            }
        );
    }

    #[fixture]
    fn fibonacci() -> Program {
        let program_content =
            include_bytes!("../../../../../cairo_programs/fibonacci.json").to_vec();

        Program::from_bytes(&program_content, Some("main"))
            .expect("Loading example program failed unexpectedly")
    }

    #[fixture]
    fn field_arithmetic_program() -> Program {
        let program_content =
            include_bytes!("../../../../../cairo_programs/field_arithmetic.json").to_vec();

        Program::from_bytes(&program_content, Some("main"))
            .expect("Loading example program failed unexpectedly")
    }

    #[rstest]
    fn test_load_program(fibonacci: Program) {
        let task = Task::Program(fibonacci.clone());

        let mut vm = vm!();
        vm.run_context.fp = 1;
        // Set program_header_ptr to (2, 0)
        vm.segments = segments![((1, 0), (2, 0))];
        let program_header_ptr = Relocatable::from((2, 0));
        add_segments!(vm, 1);

        let mut exec_scopes = ExecutionScopes::new();
        exec_scopes.insert_value(vars::PROGRAM_DATA_BASE, program_header_ptr.clone());
        exec_scopes.insert_value(vars::TASK, task);

        let ids_data = ids_data!["program_header"];
        let ap_tracking = ApTracking::new();

        load_program_hint(&mut vm, &mut exec_scopes, &ids_data, &ap_tracking)
            .expect("Hint failed unexpectedly");

        // Note that we do not check the loaded content in memory here, this is tested
        // in `program_loader.rs`

        // The Fibonacci program has no builtins -> the header size is 4
        let header_size = 4;
        let expected_code_address = &program_header_ptr + header_size;

        let program_address: Relocatable = exec_scopes.get(vars::PROGRAM_ADDRESS).unwrap();
        assert_eq!(program_address, expected_code_address);

        // Check that the segment was finalized
        let expected_program_size = header_size + fibonacci.shared_program_data.data.len();
        assert_eq!(
            vm.segments.segment_sizes[&(program_address.segment_index as usize)],
            expected_program_size
        );
    }

<<<<<<< HEAD
    #[test]
    fn test_call_task() {
        let mut vm = vm!();

        // Allocate space for pre-execution (8 felts), which mimics the `BuiltinData` struct in the
        // Bootloader's Cairo code. Our code only uses the first felt (`output` field in the struct)
        vm.segments = segments![((1, 0), 0)];
        vm.run_context.fp = 8;
        add_segments!(vm, 1);

        let ids_data = non_continuous_ids_data![(vars::PRE_EXECUTION_BUILTIN_PTRS, -8)];

        let mut exec_scopes = ExecutionScopes::new();

        let task = Task::RunProgramTask("fixme".to_string());
        exec_scopes.insert_box(vars::TASK, Box::new(task));

        assert_matches!(
            run_hint!(
                vm,
                ids_data.clone(),
                hint_code::EXECUTE_TASK_CALL_TASK,
                &mut exec_scopes
            ),
            Ok(())
        );
=======
    #[rstest]
    fn test_append_fact_topologies(fibonacci: Program) {
        let task = Task::Program(fibonacci.clone());

        let mut vm = vm!();

        // Allocate space for the pre-execution and return builtin structs (2 x 8 felts).
        // The pre-execution struct starts at (1, 0) and the return struct at (1, 8).
        // We only set the output values to 0 and 10, respectively, to get an output size of 10.
        vm.segments = segments![((1, 0), 0), ((1, 8), 10),];
        vm.run_context.fp = 16;
        add_segments!(vm, 1);

        let tree_structure = vec![1, 2, 3, 4];
        let program_output_data = OutputBuiltinAdditionalData {
            base: 0,
            pages: HashMap::from([
                (1, PublicMemoryPage { start: 0, size: 7 }),
                (2, PublicMemoryPage { start: 7, size: 3 }),
            ]),
            attributes: HashMap::from([("gps_fact_topology".to_string(), tree_structure.clone())]),
        };
        let mut output_builtin = OutputBuiltinRunner::new(true);
        output_builtin.set_state(program_output_data.clone());
        output_builtin.initialize_segments(&mut vm.segments);
        vm.builtin_runners
            .push(BuiltinRunner::Output(output_builtin));

        let ids_data = non_continuous_ids_data![
            ("pre_execution_builtin_ptrs", -16),
            ("return_builtin_ptrs", -8),
        ];

        let ap_tracking = ApTracking::new();

        let mut exec_scopes = ExecutionScopes::new();

        let output_runner_data = OutputBuiltinAdditionalData {
            base: 0,
            pages: HashMap::new(),
            attributes: HashMap::new(),
        };
        exec_scopes.insert_value(vars::OUTPUT_RUNNER_DATA, output_runner_data.clone());
        exec_scopes.insert_value(vars::TASK, task);
        exec_scopes.insert_value(vars::FACT_TOPOLOGIES, Vec::<FactTopology>::new());

        append_fact_topologies(&mut vm, &mut exec_scopes, &ids_data, &ap_tracking)
            .expect("Hint failed unexpectedly");

        // Check that the fact topology matches the data from the output builtin
        let fact_topologies: Vec<FactTopology> = exec_scopes.get(vars::FACT_TOPOLOGIES).unwrap();
        assert_eq!(fact_topologies.len(), 1);

        let fact_topology = &fact_topologies[0];
        assert_eq!(fact_topology.page_sizes, vec![0, 7, 3]);
        assert_eq!(fact_topology.tree_structure, tree_structure);

        // Check that the output builtin was updated
        let output_builtin_additional_data = vm.get_output_builtin().unwrap().get_additional_data();
        assert!(matches!(
            output_builtin_additional_data,
            BuiltinAdditionalData::Output(data) if data == output_runner_data,
        ));
    }

    #[rstest]
    fn test_write_output_builtins(field_arithmetic_program: Program) {
        let task = Task::Program(field_arithmetic_program.clone());

        let mut vm = vm!();
        // Allocate space for all the builtin list structs (3 x 8 felts).
        // The pre-execution struct starts at (1, 0), the used builtins list at (1, 8)
        // and the return struct at (1, 16).
        // Initialize the pre-execution struct to [1, 2, 3, 4, 5, 6, 7, 8].
        // Initialize the used builtins to {range_check: 30, bitwise: 50} as these two
        // are used by the field arithmetic program. Note that the used builtins list
        // does not contain empty elements (i.e. offsets are 8 and 9 instead of 10 and 12).
        vm.segments = segments![
            ((1, 0), 1),
            ((1, 1), 2),
            ((1, 2), 3),
            ((1, 3), 4),
            ((1, 4), 5),
            ((1, 5), 6),
            ((1, 6), 7),
            ((1, 7), 8),
            ((1, 8), 30),
            ((1, 9), 50),
            ((1, 24), (1, 8)),
        ];
        vm.run_context.fp = 25;
        add_segments!(vm, 1);

        // Note that used_builtins_addr is a pointer to the used builtins list at (1, 8)
        let ids_data = non_continuous_ids_data![
            ("pre_execution_builtin_ptrs", -25),
            ("return_builtin_ptrs", -9),
            ("used_builtins_addr", -1),
        ];
        let ap_tracking = ApTracking::new();

        let mut exec_scopes = ExecutionScopes::new();
        let n_builtins = field_arithmetic_program.builtins.len();
        exec_scopes.insert_value(vars::N_BUILTINS, n_builtins);
        exec_scopes.insert_value(vars::TASK, task);

        write_return_builtins_hint(&mut vm, &mut exec_scopes, &ids_data, &ap_tracking)
            .expect("Hint failed unexpectedly");

        // Check that the return builtins were written correctly
        let return_builtins = vm
            .segments
            .memory
            .get_integer_range(Relocatable::from((1, 16)), 8)
            .expect("Return builtin was not properly written to memory.");

        let expected_builtins = vec![1, 2, 30, 4, 50, 6, 7, 8];
        for (expected, actual) in std::iter::zip(expected_builtins, return_builtins) {
            assert_eq!(Felt252::from(expected), actual.into_owned());
        }

        // Check that the exec scope changed
        assert_eq!(
            exec_scopes.data.len(),
            2,
            "A new scope should have been declared"
        );
        assert_eq!(
            exec_scopes.data[1].len(),
            1,
            "The new scope should only contain one variable"
        );
        let n_selected_builtins: usize = exec_scopes
            .get(vars::N_SELECTED_BUILTINS)
            .expect("n_selected_builtins should be set");
        assert_eq!(n_selected_builtins, n_builtins);
>>>>>>> 87f3125a
    }
}<|MERGE_RESOLUTION|>--- conflicted
+++ resolved
@@ -1,4 +1,3 @@
-<<<<<<< HEAD
 use crate::hint_processor::builtin_hint_processor::bootloader::program_hash::compute_program_hash_chain;
 use crate::types::errors::math_errors::MathError;
 use crate::types::relocatable::Relocatable;
@@ -8,7 +7,6 @@
 use std::collections::HashMap;
 
 use crate::any_box;
-=======
 use std::any::Any;
 use std::collections::HashMap;
 
@@ -21,7 +19,6 @@
     get_program_task_fact_topology, FactTopology,
 };
 use crate::hint_processor::builtin_hint_processor::bootloader::program_hash::compute_program_hash_chain;
->>>>>>> 87f3125a
 use crate::hint_processor::builtin_hint_processor::bootloader::program_loader::ProgramLoader;
 use crate::hint_processor::builtin_hint_processor::bootloader::types::{BootloaderVersion, Task};
 use crate::hint_processor::builtin_hint_processor::bootloader::vars;
@@ -33,11 +30,8 @@
 use crate::types::errors::math_errors::MathError;
 use crate::types::exec_scope::ExecutionScopes;
 use crate::vm::errors::hint_errors::HintError;
-<<<<<<< HEAD
 use crate::vm::runners::cairo_pie::CairoPie;
-=======
 use crate::vm::runners::cairo_pie::{OutputBuiltinAdditionalData, StrippedProgram};
->>>>>>> 87f3125a
 use crate::vm::vm_core::VirtualMachine;
 use crate::vm::vm_memory::memory::Memory;
 
@@ -156,7 +150,11 @@
     Ok(())
 }
 
-<<<<<<< HEAD
+fn field_element_to_felt(field_element: FieldElement) -> Felt252 {
+    let bytes = field_element.to_bytes_be();
+    Felt252::from_bytes_be(&bytes)
+}
+
 /*
 Implements hint:
 %{
@@ -195,32 +193,11 @@
 %}
 */
 pub fn call_task(
-=======
-fn field_element_to_felt(field_element: FieldElement) -> Felt252 {
-    let bytes = field_element.to_bytes_be();
-    Felt252::from_bytes_be(&bytes)
-}
-
-/// Implements
-/// from starkware.cairo.bootloaders.simple_bootloader.utils import get_task_fact_topology
-///
-/// # Add the fact topology of the current task to 'fact_topologies'.
-/// output_start = ids.pre_execution_builtin_ptrs.output
-/// output_end = ids.return_builtin_ptrs.output
-/// fact_topologies.append(get_task_fact_topology(
-///     output_size=output_end - output_start,
-///     task=task,
-///     output_builtin=output_builtin,
-///     output_runner_data=output_runner_data,
-/// ))
-pub fn append_fact_topologies(
->>>>>>> 87f3125a
     vm: &mut VirtualMachine,
     exec_scopes: &mut ExecutionScopes,
     ids_data: &HashMap<String, HintReference>,
     ap_tracking: &ApTracking,
 ) -> Result<(), HintError> {
-<<<<<<< HEAD
     // assert isinstance(task, Task)
     let task: Task = exec_scopes.get(vars::TASK)?;
 
@@ -293,7 +270,28 @@
     exec_scopes.insert_box(vars::OUTPUT_RUNNER_DATA, any_box!(output_runner_data));
 
     exec_scopes.enter_scope(new_task_locals);
-=======
+
+    Ok(())
+}
+
+/// Implements
+/// from starkware.cairo.bootloaders.simple_bootloader.utils import get_task_fact_topology
+///
+/// # Add the fact topology of the current task to 'fact_topologies'.
+/// output_start = ids.pre_execution_builtin_ptrs.output
+/// output_end = ids.return_builtin_ptrs.output
+/// fact_topologies.append(get_task_fact_topology(
+///     output_size=output_end - output_start,
+///     task=task,
+///     output_builtin=output_builtin,
+///     output_runner_data=output_runner_data,
+/// ))
+pub fn append_fact_topologies(
+    vm: &mut VirtualMachine,
+    exec_scopes: &mut ExecutionScopes,
+    ids_data: &HashMap<String, HintReference>,
+    ap_tracking: &ApTracking,
+) -> Result<(), HintError> {
     let task: Task = exec_scopes.get(vars::TASK)?;
     let output_runner_data: OutputBuiltinAdditionalData =
         exec_scopes.get(vars::OUTPUT_RUNNER_DATA)?;
@@ -323,12 +321,10 @@
         get_program_task_fact_topology(output_size, &task, output_builtin, output_runner_data)
             .map_err(Into::<HintError>::into)?;
     fact_topologies.push(fact_topology);
->>>>>>> 87f3125a
 
     Ok(())
 }
 
-<<<<<<< HEAD
 mod util {
     use crate::{
         types::relocatable::{relocate_address, MaybeRelocatable},
@@ -523,7 +519,8 @@
             Task::CairoPieTask(_) => Ok(None),
         };
     }
-=======
+}
+
 /// Implements
 /// # Validate hash.
 /// from starkware.cairo.bootloaders.hash_program import compute_program_hash_chain
@@ -669,7 +666,6 @@
     )]));
 
     Ok(())
->>>>>>> 87f3125a
 }
 
 #[cfg(test)]
@@ -677,15 +673,12 @@
     use assert_matches::assert_matches;
     use rstest::{fixture, rstest};
 
-<<<<<<< HEAD
     use crate::any_box;
     use crate::hint_processor::builtin_hint_processor::builtin_hint_processor_definition::BuiltinHintProcessor;
     use crate::hint_processor::builtin_hint_processor::builtin_hint_processor_definition::HintProcessorData;
     use crate::hint_processor::builtin_hint_processor::hint_code;
-=======
     use felt::Felt252;
 
->>>>>>> 87f3125a
     use crate::hint_processor::builtin_hint_processor::hint_utils::get_ptr_from_var_name;
     use crate::hint_processor::hint_processor_definition::HintProcessorLogic;
     use crate::types::relocatable::Relocatable;
@@ -790,7 +783,6 @@
         );
     }
 
-<<<<<<< HEAD
     #[test]
     fn test_call_task() {
         let mut vm = vm!();
@@ -817,7 +809,8 @@
             ),
             Ok(())
         );
-=======
+    }
+
     #[rstest]
     fn test_append_fact_topologies(fibonacci: Program) {
         let task = Task::Program(fibonacci.clone());
@@ -954,6 +947,5 @@
             .get(vars::N_SELECTED_BUILTINS)
             .expect("n_selected_builtins should be set");
         assert_eq!(n_selected_builtins, n_builtins);
->>>>>>> 87f3125a
     }
 }