--- conflicted
+++ resolved
@@ -31,13 +31,9 @@
 /// Address of current program.
 pub(crate) const PROGRAM_ADDRESS: &str = "program_address";
 
-<<<<<<< HEAD
 /// "pre_execution_builtin_ptrs"
 pub(crate) const PRE_EXECUTION_BUILTIN_PTRS: &str = "pre_execution_builtin_ptrs";
 
-/// "output_runner_data"
-pub(crate) const OUTPUT_RUNNER_DATA: &str = "output_runner_data";
-=======
 /// Output builtin additional data.
 pub(crate) const OUTPUT_RUNNER_DATA: &str = "output_runner_data";
 
@@ -46,4 +42,3 @@
 
 /// Number of selected builtins for the current program.
 pub(crate) const N_SELECTED_BUILTINS: &str = "n_selected_builtins";
->>>>>>> 87f3125a
