## Cairo-VM Changelog

#### Upcoming Changes

<<<<<<< HEAD
=======
* chore: bump pip `cairo-lang` 0.13.2 [#1827](https://github.com/lambdaclass/cairo-vm/pull/1827)

* chore: bump `cairo-lang-` dependencies to 2.8.0 [#1833](https://github.com/lambdaclass/cairo-vm/pull/1833/files)
  * chore: update Rust required version to 1.80.0

>>>>>>> ebba0c71
* fix: Added the following VM fixes: [#1820](https://github.com/lambdaclass/cairo-vm/pull/1820)
  * Fix zero segment location.
  * Fix has_zero_segment naming.
  * Fix prover input.
  * Fix version reading when no version is supplied.

<<<<<<< HEAD
=======

>>>>>>> ebba0c71
* chore: bump `cairo-lang-` dependencies to 2.7.1 [#1823](https://github.com/lambdaclass/cairo-vm/pull/1823)
* feat: Implement `SECP related` hints [#1829](https://github.com/lambdaclass/cairo-vm/pull/1829)

#### [1.0.1] - 2024-08-12

* fix(BREAKING): [#1818](https://github.com/lambdaclass/cairo-vm/pull/1818):
  * Fix `MemorySegmentManager::add_zero_segment` function when resizing a segment
  * Signature change(BREAKING): `MemorySegmentManager::get_memory_holes` now receives `builtin_segment_indexes: HashSet<usize>`

* fix(BREAKING): Replace `CairoRunner` method `initialize_all_builtins` with `initialize_program_builtins`. Now it only initializes program builtins instead of all of them

#### [1.0.0] - 2024-08-01

* chore: bump `cairo-lang-` dependencies to 2.7.0 [#1813](https://github.com/lambdaclass/cairo-vm/pull/1813)

* fix(BREAKING): Don't assume output builtin is first when counting memory holes

  * Logic change: Memory hole counting no longer asumes that the output builtin ocuppies the first builtin segment if present
  * Signature change: `MemorySegmentManager` method `get_memory_holes` now receives the index of the output builtin (as an `Option<usize>`) instead of the boolean argument `has_output_builtin`[#1811](https://github.com/lambdaclass/cairo-vm/pull/1811)

* fix: ambiguous keccak module name use on external contexts [#1809](https://github.com/lambdaclass/cairo-vm/pull/1809)

#### [1.0.0-rc6] - 2024-07-22

* chore: bump `cairo-lang-` dependencies to 2.7.0-rc.3 [#1807](https://github.com/lambdaclass/cairo-vm/pull/1807)
  * chore: update Rust required version to 1.76.0

#### [1.0.0-rc5] - 2024-07-13

* fix: Fixed deserialization of negative numbers in scientific notation [#1804](https://github.com/lambdaclass/cairo-vm/pull/1804)

#### [1.0.0-rc4] - 2024-07-05

* chore: bump `cairo-lang-` dependencies to 2.6.4 [#1799](https://github.com/lambdaclass/cairo-vm/pull/1799)
  * fix: revert breaking change on public input serialization

* fix: Remove validation of CairoPie memory values [#1783](https://github.com/lambdaclass/cairo-vm/pull/1783)

* fix: Handle `GasBuiltin` in cairo1-run crate [#1789](https://github.com/lambdaclass/cairo-vm/pull/1789)
  * Load `initial_gas` into vm instead of creating it via instructions.
  * Fix bug affecting programs with input arguments and gas builtin.

* fix: Change (de)serialization of CairoPie's `OutputBuiltinAdditionalData`'s `PublicMemoryPage` to vectors of length 2. [#1781](https://github.com/lambdaclass/cairo-vm/pull/1781)

* fix: Fixed deserialization issue when signature additional data is empty, and the name of the builtin range_check96 [#1785](https://github.com/lambdaclass/cairo-vm/pull/1785)

* refactor + bugfix: Improve arg handling for cairo1-run [#1782](https://github.com/lambdaclass/cairo-vm/pull/1782)
  * Now uses ascii whitespace as separator, preventing errors when using newlines in args file
  * No longer gets stuck on improperly-formatted arrays
  * Returns an informative clap error upon invalid felt strings instead of unwrapping

* fix: Ignore memory order when comparing instances of `CairoPieMemory` [#1780](https://github.com/lambdaclass/cairo-vm/pull/1780)

* feat: Add `EXCESS_BALANCE` hint [#1777](https://github.com/lambdaclass/cairo-vm/pull/1777)

* feat(BREAKING): Use a cheatcode to relocate all dicts + Make temporary segment usage configurable [#1776](https://github.com/lambdaclass/cairo-vm/pull/1776)
  * Add the flags `segment_arena_validation` & `use_temporary_segments` to the `Cairo1HintProcessor` & `DictManagerExecScope` respectively. These flags will determine if real segments or temporary segments will be used when creating dictionaries.
  * `DictManagerExecScope::finalize_segment` no longer performs relocation and is ignored if `use_temporary_segments` is set to false.
  * Add method `DictManagerExecScope::relocate_all_dictionaries` that adds relocation rules for all tracked dictionaries, relocating them one next to the other in a new segment.
  * Add cheatcode `RelocateAllDictionaries` to the `Cairo1HintProcessor`, which calls the aforementioned method.
  * Add casm instruction to call the aforementioned cheatcode in `create_entry_code` if either `proof_mode` or `append_return_values` are set to true, and segment arena is present.

* Bump `starknet-types-core` version + Use the lib's pedersen hash [#1734](https://github.com/lambdaclass/cairo-vm/pull/1734)

* refactor: Add boolean method Cairo1RunConfig::copy_to_output + Update Doc [#1778](https://github.com/lambdaclass/cairo-vm/pull/1778)

* feat: Filter implicit arguments from return value in cairo1-run crate [#1775](https://github.com/lambdaclass/cairo-vm/pull/1775)

* feat(BREAKING): Serialize inputs into output segment in cairo1-run crate:
  * Checks that only `Array<Felt252>` can be received by the program main function when running with with either `--proof_mode` or `--append_return_values`.
  * Copies the input value to the output segment right after the output in the format `[array_len, arr[0], arr[1],.., arr[n]]`.

                  * feat: specify initial value for `exec_scopes` in `cairo_run_program` [1772](https://github.com/lambdaclass/cairo-vm/pull/1772)

* fix: make MemorySegmentManager.finalize() public [#1771](https://github.com/lambdaclass/cairo-vm/pull/1771)

* feat: load Cairo PIE from bytes [#1773](https://github.com/lambdaclass/cairo-vm/pull/1773)

* feat(BREAKING): Serialize `Array<Felt252>` return value into output segment in cairo1-run crate:
  * Checks that only `PanicResult<Array<Felt252>>` or `Array<Felt252>` can be returned by the program when running with either `--proof_mode` or `--append_return_values`.
  * Serializes return values into the output segment under the previous conditions following the format:
    * `PanicResult<Array<Felt252>>` -> `[panic_flag, array_len, arr[0], arr[1],.., arr[n]]`
    * `<Array<Felt252>` -> `[array_len, arr[0], arr[1],.., arr[n]]`

* feat: Handle `BoundedInt` variant in `serialize_output`, `cairo1-run` crate  [#1768](https://github.com/lambdaclass/cairo-vm/pull/1768)

* fix: make `OutputBuiltinState` public [#1769](https://github.com/lambdaclass/cairo-vm/pull/1769)

* feat: Load arguments into VM instead of creating them via instructions in cairo1-run [#1759](https://github.com/lambdaclass/cairo-vm/pull/1759)

#### [1.0.0-rc3] - 2024-05-14

* bugfix: Fix handling of return values wrapped in `PanicResult` in cairo1-run crate [#1763](https://github.com/lambdaclass/cairo-vm/pull/1763)

* refactor(BREAKING): Move the VM back to the CairoRunner [#1743](https://github.com/lambdaclass/cairo-vm/pull/1743)
  * `CairoRunner` has a new public field `vm: VirtualMachine`
  * `CairoRunner` no longer derives `Debug`
  * `CairoRunner` methods `new_v2` & `new` take an extra boolean argument `trace_enabled`.
  * Functions `cairo_run` , `cairo_run_program` & `cairo_run_fuzzed_program` from `vm` crate and `cairo_run_program` from `cairo1-run` crate now retun only `CairoRunner` instead of `(CairoRunner, VirtualMachine)`
  * `CairoRunner` methods no longer take a reference to `VirtualMachine`. Methods that took an immutable reference to self and a mutable reference to the VM now take a mutable reference to self. Affected methods:
    * `initialize`
    * `initialize_builtins`
    * `initialize_all_builtins`
    * `initialize_segments`
    * `initialize_state`
    * `initialize_function_entrypoint`
    * `initialize_state`
    * `initialize_main_entrypoint`
    * `initialize_vm`
    * `run_until_pc`
    * `run_for_steps`
    * `run_until_steps`
    * `run_until_power_of_2`
    * `get_perm_range_check_limits`
    * `check_range_check_usage`
    * `get_memory_holes`
    * `check_diluted_check_usage`
    * `end_run`
    * `relocate_trace`
    * `relocate_memory`
    * `relocate`
    * `get_builtin_segments_info`
    * `get_builtin_segments_info_for_pie`
    * `get_execution_resources`
    * `finalize_segments`
    * `run_from_entrypoint`
    * `check_used_cells`
    * `check_memory_usage`
    * `initialize_function_runner_cairo_1`
    * `initialize_function_runner`
    * `read_return_values`
    * `get_builtins_final_stack`
    * `get_cairo_pie`
    * `get_air_public_input`
    * `get_air_private_input`
    * `get_memory_segment_addresses`
  * Functions & methods taking a reference to `CairoRunner` & `VirtualMachine` now only take a reference to `CairoRunner`:
    * `start_tracer`
    * `VmException::from_vm_error`
    * `get_error_attr_value`
    * `get_traceback`
    * `verify_secure_runner`
  * [hooks feature] `BeforeFirstStepHookFunc` dyn Fn no longer takes a mutable reference to `CairoRunner`, along with `VirtualMachine::execute_before_first_step`.

* fix: add support for arrays shorter than 2 as arguments for cairo1-run [#1737](https://github.com/lambdaclass/cairo-vm/pull/1737)

* bugfix: Fix BuiltinRunner::final_stack for SegmentArena[#1747](https://github.com/lambdaclass/cairo-vm/pull/1747)

* feat: unify `arbitrary`, `hooks`, `print` and `skip_next_instruction_hint` features as a single `test_utils` feature [#1755](https://github.com/lambdaclass/cairo-vm/pull/1755)
  * BREAKING: removed the above features

* bugfix: cairo1-run CLI: Set finalize_builtins to true when using --air_public_input flag [#1744](https://github.com/lambdaclass/cairo-vm/pull/1752)

* feat: Add hint `U256InvModN` to `Cairo1HintProcessor` [#1744](https://github.com/lambdaclass/cairo-vm/pull/1744)

* perf: use a more compact representation for `MemoryCell` [#1672](https://github.com/lambdaclass/cairo-vm/pull/1672)
  * BREAKING: `Memory::get_value` will now always return `Cow::Owned` variants, code that relied on `Cow::Borrowed` may break

#### [1.0.0-rc2] - 2024-05-02

* `cairo1-run` CLI: Allow loading arguments from file[#1739](https://github.com/lambdaclass/cairo-vm/pull/1739)

* BREAKING: Remove unused `CairoRunner` field `original_steps`[#1742](https://github.com/lambdaclass/cairo-vm/pull/1742)

* feat: Add `--run_from_cairo_pie` to `cairo-vm-cli` + workflow [#1730](https://github.com/lambdaclass/cairo-vm/pull/1730)

* Serialize directly into writer in `CairoPie::write_zip_file`[#1736](https://github.com/lambdaclass/cairo-vm/pull/1736)

* feat: Add support for cairo1 run with segements arena validation.
  * Refactored the runner CASM code generation to user a more high level builder.
  * Added segment merging of the dictionary segments.
  * Added validation of the generated segment arena in cairo1 run.

* refactor: Add `lib.rs` to cairo1-run[#1714](https://github.com/lambdaclass/cairo-vm/pull/1714)

* feat: Implement `CairoPie::read_zip_file`[#1729](https://github.com/lambdaclass/cairo-vm/pull/1729)

* feat: Bump to 2.6.3 + Remove gas checks[#1709](https://github.com/lambdaclass/cairo-vm/pull/1709)
  * Bump cairo_lang crates & corelib to v2.6.3
  * Disable gas checks when compiling to sierra & casm
  * Add `Known bugs & issues` segment to README, poining out issues derived from the removal of gas checks and cairo v2.6.3

* feat: Implement running from `CairoPie`[#1720](https://github.com/lambdaclass/cairo-vm/pull/1720)
  * Add function `cairo_run_pie`
  * Add `CairoPie` methods `run_validity_checks` & `check_pie_compatibility`
  * Add `Program` method `from_stripped_program`

* bugfix: Don't assume outer deref when fetching integer values from references[#1732](https://github.com/lambdaclass/cairo-vm/pull/1732)

* feat: Implement `extend_additional_data` for `BuiltinRunner`[#1726](https://github.com/lambdaclass/cairo-vm/pull/1726)

* BREAKING: Set dynamic params as null by default on air public input [#1716](https://github.com/lambdaclass/cairo-vm/pull/1716)
  * `PublicInput` field `layout_params` renamed to `dynamic_params` & type changed from`&'a CairoLayout` to `()`.

* feat: `cairo1-run` accepts Sierra programs [#1719](https://github.com/lambdaclass/cairo-vm/pull/1719)

* refactor(BREAKING): Use `BuiltinName` enum instead of string representation [#1722](https://github.com/lambdaclass/cairo-vm/pull/1722)
  * `BuiltinName` moved from `crate::serde::deserialize_program` module to `crate::types::builtin_name`.
    * Implement `BuiltinName` methods `to_str`, `to_str_with_suffix`, `from_str` & `from_str_with_suffix`.
  * Remove `BuiltinName` method `name`.
  * All builtin-related error variants now store `BuiltinName` instead of `&'static str` or `String`.
  * Remove constants: `OUTPUT_BUILTIN_NAME`, `HASH_BUILTIN_NAME`, `RANGE_CHECK_BUILTIN_NAME`,`RANGE_CHECK_96_BUILTIN_NAME`, `SIGNATURE_BUILTIN_NAME`, `BITWISE_BUILTIN_NAME`, `EC_OP_BUILTIN_NAME`, `KECCAK_BUILTIN_NAME`, `POSEIDON_BUILTIN_NAME`, `SEGMENT_ARENA_BUILTIN_NAME`, `ADD_MOD_BUILTIN_NAME` &
`MUL_MOD_BUILTIN_NAME`.
  * Remove `BuiltinRunner` & `ModBuiltinRunner` method `identifier`
  * Structs containing string representation of builtin names now use `BuiltinName` instead:
    * `AirPrivateInput(pub HashMap<&'static str, Vec<PrivateInput>>)` ->  `AirPrivateInput(pub HashMap<BuiltinName, Vec<PrivateInput>>)`.
    * `CairoPieMetadata` field `additional_data`: `HashMap<String, BuiltinAdditionalData>,` -> `CairoPieAdditionalData` with `CairoPieAdditionalData(pub HashMap<BuiltinName, BuiltinAdditionalData>)`
    * `CairoPieMetadata` field `builtin_segments`: `HashMap<String, SegmentInfo>` -> `HashMap<BuiltinName, SegmentInfo>`.
    * `ExecutiobResources` field `builtin_instance_counter`: `HashMap<String, usize>` -> `HashMap<BuiltinName, usize>`
  * Methods returning string representation of builtin names now use `BuiltinName` instead:
    * `BuiltinRunner`, `ModBuiltinRunner` & `RangeCheckBuiltinRunner` method `name`: `&'static str` -> `BuiltinName`.
    * `CairoRunner` method `get_builtin_segment_info_for_pie`: `Result<HashMap<String, cairo_pie::SegmentInfo>, RunnerError>` -> `Result<HashMap<BuiltinName, cairo_pie::SegmentInfo>, RunnerError>`

  Notes: Serialization of vm outputs that now contain `BuiltinName` & `Display` implementation of `BuiltinName` have not been affected by this PR

* feat: Add `recursive_with_poseidon` layout[#1724](https://github.com/lambdaclass/cairo-vm/pull/1724)

* refactor(BREAKING): Use an enum to represent layout name[#1715](https://github.com/lambdaclass/cairo-vm/pull/1715)
  * Add enum `LayoutName` to represent cairo layout names.
  * `CairoRunConfig`, `Cairo1RunConfig` & `CairoRunner` field `layout` type changed from `String` to `LayoutName`.
  * `CairoLayout` field `name` type changed from `String` to `LayoutName`.

* fix(BREAKING): Remove unsafe impl of `Add<usize> for &'a Relocatable`[#1718](https://github.com/lambdaclass/cairo-vm/pull/1718)

* fix(BREAKING): Handle triple dereference references[#1708](https://github.com/lambdaclass/cairo-vm/pull/1708)
  * Replace `ValueAddress` boolean field `dereference` with boolean fields `outer_dereference` & `inner_dereference`
  * Replace `HintReference` boolean field `dereference` with boolean fields `outer_dereference` & `inner_dereference`
  * Reference parsing now handles the case of dereferences inside the cast. Aka references of type `cast([A + B], type)` such as `cast([[fp + 2] + 2], felt)`.

* Bump `starknet-types-core` version + Use the lib's pedersen hash [#1692](https://github.com/lambdaclass/cairo-vm/pull/1692)

* refactor: Remove unused code & use constants whenever possible for builtin instance definitions[#1707](https://github.com/lambdaclass/cairo-vm/pull/1707)

* feat: missing EC hints for Starknet OS 0.13.1 [#1706](https://github.com/lambdaclass/cairo-vm/pull/1706)

* fix(BREAKING): Use program builtins in `initialize_main_entrypoint` & `read_return_values`[#1703](https://github.com/lambdaclass/cairo-vm/pull/1703)
  * `initialize_main_entrypoint` now iterates over the program builtins when building the stack & inserts 0 for any missing builtin
  * `read_return_values` now only computes the final stack of the builtins in the program
  * BREAKING: `read_return_values` now takes a boolean argument `allow_missing_builtins`
  * Added method `BuiltinRunner::identifier` to get the `BuiltinName` of each builtin
  * BREAKING: `OutputBuiltinRunner::get_public_memory` now takes a reference to `MemorySegmentManager`
  * BREAKING: method `VirtualMachine::get_memory_segment_addresses` moved to `CairoRunner::get_memory_segment_addresses`

* feat(BREAKING): Add range_check96 builtin[#1698](https://github.com/lambdaclass/cairo-vm/pull/1698)
  * Add the new `range_check96` builtin to the `all_cairo` layout.
  * `RangeCheckBuiltinRunner` changes:
    * Remove field `n_parts`, replacing it with const generic `N_PARTS`.
    * Remome `n_parts` argument form method `new`.
    * Remove field `_bound`, replacing it with public method `bound`.
    * Add public methods `name` & `n_parts`.

* feat(BREAKING): Add mod builtin [#1673](https://github.com/lambdaclass/cairo-vm/pull/1673)

  Main Changes:
  * Add the new `ModBuiltinRunner`, implementing the builtins `add_mod` & `mul_mod`
  * Adds `add_mod` & `mul_mod` to the `all_cairo` & `dynamic` layouts under the `mod_builtin` feature flag. This will be added to the main code in a future update.
  * Add method `VirtualMachine::fill_memory` in order to perform the new builtin's main logic from within hints
  * Add hints to run arithmetic circuits using `add_mod` and/or `mul_mod` builtins

  Other Changes:
  * BREAKING: BuiltinRunner method signature change from
  `air_private_input(&self, memory: &Memory) -> Vec<PrivateInput>` to `pub fn air_private_input(&self, segments: &MemorySegmentManager) -> Vec<PrivateInput>`
  * Add `MayleRelocatable::sub_usize`
  * Implement `Add<u32> for Relocatable`
  * Add `Memory::get_usize`
  * BREAKING: Clean up unused/duplicated code from builtins module:
    * Remove unused method `get_memory_segment_addresses` from all builtin runners & the enum
    * Remove empty implementations of `deduce_memory_cell` & `add_validation_rules` from all builtin runners
    * Remove duplicated implementation of `final_stack` from all builtin runners except output and move it to the enum implementation

* bugfix(BREAKING): Handle off2 immediate case in `get_integer_from_reference`[#1701](https://github.com/lambdaclass/cairo-vm/pull/1701)
  * `get_integer_from_reference` & `get_integer_from_var_name` output changed from `Result<Cow<'a, Felt252>, HintError>` to `Result<Felt252, HintError>`

* feat: Reorganized builtins to be in the top of stack at the end of a run (Cairo1).

* BREAKING: Remove `CairoRunner::add_additional_hash_builtin` & `VirtualMachine::disable_trace`[#1658](https://github.com/lambdaclass/cairo-vm/pull/1658)

* feat: output builtin add_attribute method [#1691](https://github.com/lambdaclass/cairo-vm/pull/1691)

* feat: add a method to retrieve the output builtin from the VM [#1690](https://github.com/lambdaclass/cairo-vm/pull/1690)

* feat: Add zero segment [#1668](https://github.com/lambdaclass/cairo-vm/pull/1668)

* feat: Bump cairo_lang to 0.13.1 in testing env [#1687](https://github.com/lambdaclass/cairo-vm/pull/1687)

* feat(BREAKING): Use return type info from sierra when serializing return values in cairo1-run crate [#1665](https://github.com/lambdaclass/cairo-vm/pull/1665)
  * Removed public function `serialize_output`.
  * Add field `serialize_output` to `Cairo1RunConfig`.
  * Function `cairo_run_program` now returns an extra `Option<String>` value with the serialized output if `serialize_output` is enabled in the config.
  * Output serialization improved as it now uses the sierra program data to identify return value's types.

* feat: Create hyper_threading crate to benchmark the `cairo-vm` in a hyper-threaded environment [#1679](https://github.com/lambdaclass/cairo-vm/pull/1679)

* feat: add a `--tracer` option which hosts a web server that shows the line by line execution of cairo code along with memory registers [#1265](https://github.com/lambdaclass/cairo-vm/pull/1265)

* feat: Fix error handling in `initialize_state`[#1657](https://github.com/lambdaclass/cairo-vm/pull/1657)

* feat: Make air public inputs deserializable [#1657](https://github.com/lambdaclass/cairo-vm/pull/1648)

* feat: Show only layout builtins in air private input [#1651](https://github.com/lambdaclass/cairo-vm/pull/1651)

* feat: Sort builtin segment info upon serialization for Cairo PIE [#1654](https://github.com/lambdaclass/cairo-vm/pull/1654)

* feat: Fix output serialization for cairo 1 [#1645](https://github.com/lambdaclass/cairo-vm/pull/1645)
  * Reverts changes added by #1630
  * Extends the serialization of Arrays added by the `print_output` flag to Spans and Dictionaries
  * Now dereferences references upon serialization

* feat: Add flag to append return values to output segment when not running in proof_mode [#1646](https://github.com/lambdaclass/cairo-vm/pull/1646)
  * Adds the flag `append_return_values` to both the CLI and `Cairo1RunConfig` struct.
  * Enabling flag will add the output builtin and the necessary instructions to append the return values to the output builtin's memory segment.

* feat: Compute program hash chain [#1647](https://github.com/lambdaclass/cairo-vm/pull/1647)

* feat: Add cairo1-run output pretty-printing for felts, arrays/spans and dicts [#1630](https://github.com/lambdaclass/cairo-vm/pull/1630)

* feat: output builtin features for bootloader support [#1580](https://github.com/lambdaclass/cairo-vm/pull/1580)

#### [1.0.0-rc1] - 2024-02-23

* Bump `starknet-types-core` dependency version to 0.0.9 [#1628](https://github.com/lambdaclass/cairo-vm/pull/1628)

* feat: Implement `Display` for `MemorySegmentManager`[#1606](https://github.com/lambdaclass/cairo-vm/pull/1606)

* fix: make Felt252DictEntryUpdate work with MaybeRelocatable instead of only Felt [#1624](https://github.com/lambdaclass/cairo-vm/pull/1624).

* chore: bump `cairo-lang-` dependencies to 2.5.4 [#1629](https://github.com/lambdaclass/cairo-vm/pull/1629)

* chore: bump `cairo-lang-` dependencies to 2.5.3 [#1596](https://github.com/lambdaclass/cairo-vm/pull/1596)

* refactor: Refactor `cairo1-run` crate [#1601](https://github.com/lambdaclass/cairo-vm/pull/1601)
  * Add function `cairo_run_program` & struct `Cairo1RunConfig` in `cairo1-run::cairo_run` module.
  * Function `serialize_output` & structs `FuncArg` and `Error` in crate `cairo1-run` are now public.

* feat(BREAKING): Add `allow_missing_builtins` flag [#1600](https://github.com/lambdaclass/cairo-vm/pull/1600)

    This new flag will skip the check that all builtins used by the program need to be present in the selected layout if enabled. It will also be enabled by default when running in proof_mode.

  * Add `allow_missing_builtins` flag to `cairo-vm-cli` crate
  * Add `allow_missing_builtins` field to `CairoRunConfig` struct
  * Add `allow_missing_builtins` boolean argument to `CairoRunner` methods `initialize` & `initialize_builtins`

* feat: Append return values to the output segment when running cairo1-run in proof_mode [#1597](https://github.com/lambdaclass/cairo-vm/pull/1597)
  * Add instructions to the proof_mode header to copy return values to the output segment before initiating the infinite loop
  * Output builtin is now always included when running cairo 1 programs in proof_mode

* feat: deserialize AIR private input [#1589](https://github.com/lambdaclass/cairo-vm/pull/1589)

* feat(BREAKING): Remove unecessary conversion functions between `Felt` & `BigUint`/`BigInt` [#1562](https://github.com/lambdaclass/cairo-vm/pull/1562)
  * Remove the following functions:
    * felt_from_biguint
    * felt_from_bigint
    * felt_to_biguint
    * felt_to_bigint

* perf: optimize instruction cache allocations by using `VirtualMachine::load_data` [#1441](https://github.com/lambdaclass/cairo-vm/pull/1441)

* feat: Add `print_output` flag to `cairo-1` crate [#1575] (https://github.com/lambdaclass/cairo-vm/pull/1575)

* bugfixes(BREAKING): Fix memory hole count inconsistencies #[1585] (https://github.com/lambdaclass/cairo-vm/pull/1585)
  * Output builtin memory segment is no longer skipped when counting memory holes
  * Temporary memory cells now keep their accessed status when relocated
  * BREAKING: Signature change: `get_memory_holes(&self, builtin_count: usize) -> Result<usize, MemoryError>` ->  `get_memory_holes(&self, builtin_count: usize,  has_output_builtin: bool) -> Result<usize, MemoryError>`

* feat: Add `cairo_pie_output` flag to `cairo1-run` [#1581] (https://github.com/lambdaclass/cairo-vm/pull/1581)

* feat: Add `cairo_pie_output` flag to `cairo_vm_cli` [#1578] (https://github.com/lambdaclass/cairo-vm/pull/1578)
  * Fix serialization of CairoPie to be fully compatible with the python version
  * Add `CairoPie::write_zip_file`
  * Move handling of required and exclusive arguments in `cairo-vm-cli` to struct definition using clap derives

* feat: Add doc + default impl for ResourceTracker trait [#1576] (https://github.com/lambdaclass/cairo-vm/pull/1576)

* feat: Add `air_private_input` flag to `cairo1-run` [#1559] (https://github.com/lambdaclass/cairo-vm/pull/1559)

* feat: Add `args` flag to `cairo1-run` [#1551] (https://github.com/lambdaclass/cairo-vm/pull/1551)

* feat: Add `air_public_input` flag to `cairo1-run` [#1539] (https://github.com/lambdaclass/cairo-vm/pull/1539)

* feat: Implement air_private_input [#1552](https://github.com/lambdaclass/cairo-vm/pull/1552)

* feat: Add `proof_mode` flag to `cairo1-run` [#1537] (https://github.com/lambdaclass/cairo-vm/pull/1537)
  * The cairo1-run crate no longer compiles and executes in proof_mode by default
  * Add flag `proof_mode` to cairo1-run crate. Activating this flag will enable proof_mode compilation and execution

* dev: bump cairo 1 compiler dep to 2.4 [#1530](https://github.com/lambdaclass/cairo-vm/pull/1530)

#### [1.0.0-rc0] - 2024-1-5

* feat: Use `ProjectivePoint` from types-rs in ec_op builtin impl [#1532](https://github.com/lambdaclass/cairo-vm/pull/1532)

* feat(BREAKING): Replace `cairo-felt` crate with `starknet-types-core` (0.0.5) [#1408](https://github.com/lambdaclass/cairo-vm/pull/1408)

* feat(BREAKING): Add Cairo 1 proof mode compilation and execution [#1517] (https://github.com/lambdaclass/cairo-vm/pull/1517)
    * In the cairo1-run crate, now the Cairo 1 Programs are compiled and executed in proof-mode
    * BREAKING: Remove `CairoRunner.proof_mode: bool` field and replace it with `CairoRunner.runner_mode: RunnerMode`

* perf: Add `extensive_hints` feature to prevent performance regression for the common use-case [#1503] (https://github.com/lambdaclass/cairo-vm/pull/1503)

  * Gates changes added by #1491 under the feature flag `extensive_hints`

* chore: remove cancel-duplicates workflow [#1497](https://github.com/lambdaclass/cairo-vm/pull/1497)

* feat: Handle `pc`s outside of program segment in `VmException` [#1501] (https://github.com/lambdaclass/cairo-vm/pull/1501)

  * `VmException` now shows the full pc value instead of just the offset (`VmException.pc` field type changed to `Relocatable`)
  * `VmException.traceback` now shows the full pc value for each entry instead of hardcoding its index to 0.
  * Disable debug information for errors produced when `pc` is outside of the program segment (segment_index != 0). `VmException` fields `inst_location` & `error_attr_value` will be `None` in such case.

* feat: Allow running instructions from pcs outside the program segement [#1493](https://github.com/lambdaclass/cairo-vm/pull/1493)

* BREAKING: Partially Revert `Optimize trace relocation #906` [#1492](https://github.com/lambdaclass/cairo-vm/pull/1492)

  * Remove methods `VirtualMachine::get_relocated_trace`& `VirtualMachine::relocate_trace`.
  * Add `relocated_trace` field  & `relocate_trace` method to `CairoRunner`.
  * Swap `TraceEntry` for `RelocatedTraceEntry` type in `write_encoded_trace` & `PublicInput::new` signatures.
  * Now takes into account the program counter's segment index when building the execution trace instead of assuming it to be 0.

* feat: Add HintProcessor::execute_hint_extensive + refactor hint_ranges [#1491](https://github.com/lambdaclass/cairo-vm/pull/1491)

  * Add trait method `HintProcessorLogic::execute_hint_extensive`:
    * This method has a similar behaviour to `HintProcessorLogic::execute_hint` but it also returns a `HintExtension` (type alias for `HashMap<Relocatable, Vec<Box<dyn Any>>>`) that can be used to extend the current map of hints used by the VM. This behaviour achieves what the `vm_load_data` primitive does for cairo-lang, and is needed to implement os hints.
    * This method is now used by the VM to execute hints instead of `execute_hint`, but it's default implementation calls `execute_hint`, so current implementors of the `HintProcessor` trait won't notice any change.

  * Signature changes:
    * `pub fn step_hint(&mut self, hint_executor: &mut dyn HintProcessor, exec_scopes: &mut ExecutionScopes, hint_datas: &mut Vec<Box<dyn Any>>, constants: &HashMap<String, Felt252>) -> Result<(), VirtualMachineError>` -> `pub fn step_hint(&mut self, hint_processor: &mut dyn HintProcessor, exec_scopes: &mut ExecutionScopes, hint_datas: &mut Vec<Box<dyn Any>>, hint_ranges: &mut HashMap<Relocatable, HintRange>, constants: &HashMap<String, Felt252>) -> Result<(), VirtualMachineError>`
    * `pub fn step(&mut self, hint_executor: &mut dyn HintProcessor, exec_scopes: &mut ExecutionScopes, hint_data: &[Box<dyn Any>], constants: &HashMap<String, Felt252>) -> Result<(), VirtualMachineError>` -> `pub fn step(&mut self, hint_processor: &mut dyn HintProcessor, exec_scopes: &mut ExecutionScopes, hint_datas: &mut Vec<Box<dyn Any>>, hint_ranges: &mut HashMap<Relocatable, HintRange>, constants: &HashMap<String, Felt252>) -> Result<(), VirtualMachineError>`

* feat: add debugging capabilities behind `print` feature flag. [#1476](https://github.com/lambdaclass/cairo-vm/pull/1476)

* feat: add `cairo_run_program` function that takes a `Program` as an arg. [#1496](https://github.com/lambdaclass/cairo-vm/pull/1496)

#### [0.9.1] - 2023-11-16

* chore: bump `cairo-lang-` dependencies to 2.3.1 [#1482](https://github.com/lambdaclass/cairo-vm/pull/1482), [#1483](https://github.com/lambdaclass/cairo-vm/pull/1483)

* feat: Make PublicInput fields public [#1474](https://github.com/lambdaclass/cairo-vm/pull/1474)

* chore: bump starknet-crypto to v0.6.1 [#1469](https://github.com/lambdaclass/cairo-vm/pull/1469)

* feat: Implement the Serialize and Deserialize methods for the Program struct [#1458](https://github.com/lambdaclass/cairo-vm/pull/1458)

* feat: Use only program builtins when running cairo 1 programs [#1457](https://github.com/lambdaclass/cairo-vm/pull/1457)

* feat: Use latest cairo-vm version in cairo1-run crate [#1455](https://github.com/lambdaclass/cairo-vm/pull/1455)

* feat: Implement a CLI to run cairo 1 programs [#1370](https://github.com/lambdaclass/cairo-vm/pull/1370)

* fix: Fix string code of `BLAKE2S_ADD_UINT256` hint [#1454](https://github.com/lambdaclass/cairo-vm/pull/1454)

#### [0.9.0] - 2023-10-03

* fix: Default to empty attributes vector when the field is missing from the program JSON [#1450](https://github.com/lambdaclass/cairo-vm/pull/1450)

* fix: Change serialization of CairoPieMemory to match Python's binary format [#1447](https://github.com/lambdaclass/cairo-vm/pull/1447)

* fix: Remove Deserialize derive from CairoPie and fix Serialize implementation to match Python's [#1444](https://github.com/lambdaclass/cairo-vm/pull/1444)

* fix: ec_recover hints no longer panic when divisor is 0 [#1433](https://github.com/lambdaclass/cairo-vm/pull/1433)

* feat: Implement the Serialize and Deserialize traits for the CairoPie struct [#1438](https://github.com/lambdaclass/cairo-vm/pull/1438)

* fix: Using UINT256_HINT no longer panics when b is greater than 2^256 [#1430](https://github.com/lambdaclass/cairo-vm/pull/1430)

* feat: Added a differential fuzzer for programs with whitelisted hints [#1358](https://github.com/lambdaclass/cairo-vm/pull/1358)

* fix(breaking): Change return type of `get_execution_resources` to `RunnerError` [#1398](https://github.com/lambdaclass/cairo-vm/pull/1398)

* Don't build wasm-demo in `build` target + add ci job to run the wasm demo [#1393](https://github.com/lambdaclass/cairo-vm/pull/1393)

    * Adds default-members to workspace
    * Crate `examples/wasm-demo` is no longer built during `make build`
    * `make check` no longer compiles the cairo file used in the wasm-demo
    * Removes Makefile targets `examples/wasm-demo/src/array_sum.json` & `example_program`
    * `wasm-demo` now uses the compiled cairo file in `cairo_programs` directory instead of its own copy

* feat: Add `Program::new_for_proof` [#1396](https://github.com/lambdaclass/cairo-vm/pull/1396)

#### [0.8.7] - 2023-8-28

* Add REDUCE_V2 hint [#1420](https://github.com/lambdaclass/cairo-vm/pull/1420):
    * Implement REDUCE_V2 hint
    * Rename hint REDUCE -> REDUCE_V1

* BREAKING: Add `disable_trace_padding` to `CairoRunConfig`[#1233](https://github.com/lambdaclass/cairo-rs/pull/1233)

* feat: Implement `CairoRunner.get_cairo_pie`[#1375](https://github.com/lambdaclass/cairo-vm/pull/1375)

* fix: Compare air_public_inputs against python vm + Fix how public memory is built [#391](https://github.com/lambdaclass/cairo-vm/pull/1391)

    BugFixes:

    *  `CairoRunner.finalize_segments` now builds the output builtin's public memory (if applicable).
    * `MemorySegmentManager.get_public_memory_addresses` logic fixed.
    * `MemorySegmentManager.finalize` no longer skips segments when their public memory is None

    Minor changes:

    * `VirtualMachine.get_public_memory_addresses` now strips the "_builtin" suffix from builtin names
    * `MemorySegmentAddresses.stop_address` renamed to `stop_ptr`

    Overall these changes make the the air public input file (obtained through the --air_public_input flag) equivalent to the ones outputted by the cairo-lang version

* fix: Fix `SPLIT_FELT` hint [#1387](https://github.com/lambdaclass/cairo-vm/pull/1387)

* refactor: combine `Program.hints` and `Program.hints_ranges` into custom collection [#1366](https://github.com/lambdaclass/cairo-vm/pull/1366)

* fix: Fix div_mod [#1383](https://github.com/lambdaclass/cairo-vm/pull/1383)

  * Fixes `div_mod` function so that it behaves like the cairo-lang version
  * Various functions in the `math_utils` crate can now return a `MathError` : `div_mod`, `ec_add`, `line_slope`, `ec_double`, `ec_double_slope`.
  * Fixes `UINT256_MUL_INV_MOD_P` hint so that it behaves like the python code.

#### [0.8.6] - 2023-8-11

* fix: Handle error in hint `UINT256_MUL_DIV_MOD` when divides by zero [#1367](https://github.com/lambdaclass/cairo-vm/pull/1367)

* Add HintError::SyscallError and VmErrors::HINT_ERROR_STR constant [#1357](https://github.com/lambdaclass/cairo-rs/pull/1357)

* feat: make *arbitrary* feature also enable a `proptest::arbitrary::Arbitrary` implementation for `Felt252` [#1355](https://github.com/lambdaclass/cairo-vm/pull/1355)

* fix: correctly display invalid signature error message [#1361](https://github.com/lambdaclass/cairo-vm/pull/1361)

#### [0.8.5] - 2023-7-31

* fix: `Program` comparison depending on `hints_ranges` ordering [#1351](https://github.com/lambdaclass/cairo-rs/pull/1351)

* feat: implement the `--air_public_input` flag to the runner for outputting public inputs into a file [#1268](https://github.com/lambdaclass/cairo-rs/pull/1268)

* fix: CLI errors bad formatting and handling

* perf: replace insertion with bit-setting in validated addresses [#1208](https://github.com/lambdaclass/cairo-vm/pull/1208)

* fix: return error when a parsed hint's PC is invalid [#1340](https://github.com/lambdaclass/cairo-vm/pull/1340)

* chore(deps): bump _cairo-lang_ dependencies to v2.1.0-rc2 [#1345](https://github.com/lambdaclass/cairo-vm/pull/1345)

* chore(examples): remove _wee_alloc_ dependency from _wasm-demo_ example and _ensure-no_std_ dummy crate [#1337](https://github.com/lambdaclass/cairo-vm/pull/1337)

* docs: improved crate documentation [#1334](https://github.com/lambdaclass/cairo-vm/pull/1334)

* chore!: made `deserialize_utils` module private [#1334](https://github.com/lambdaclass/cairo-vm/pull/1334)
  BREAKING:
  * `deserialize_utils` is no longer exported
  * functions `maybe_add_padding`, `parse_value`, and `take_until_unbalanced` are no longer exported
  * `ReferenceParseError` is no more

* perf: changed `ok_or` usage for `ok_or_else` in expensive cases [#1332](https://github.com/lambdaclass/cairo-vm/pull/1332)

* feat: updated the old WASM example and moved it to [`examples/wasm-demo`](examples/wasm-demo/) [#1315](https://github.com/lambdaclass/cairo-vm/pull/1315)

* feat(fuzzing): add `arbitrary` feature to enable arbitrary derive in `Program` and `CairoRunConfig` [#1306](https://github.com/lambdaclass/cairo-vm/pull/1306) [#1330](https://github.com/lambdaclass/cairo-vm/pull/1330)

* perf: remove pointless iterator from rc limits tracking [#1316](https://github.com/lambdaclass/cairo-vm/pull/1316)

* feat(felt): add `from_bytes_le` and `from_bytes_ne` methods to `Felt252` [#1326](https://github.com/lambdaclass/cairo-vm/pull/1326)

* perf: change `Program::shared_program_data::hints` from `HashMap<usize, Vec<Box<dyn Any>>>` to `Vec<Box<dyn Any>>` and refer to them as ranges stored in a `Vec<_>` indexed by PC with run time reductions of up to 12% [#931](https://github.com/lambdaclass/cairo-vm/pull/931)
  BREAKING:
  * `get_hint_dictionary(&self, &[HintReference], &mut dyn HintProcessor) -> Result<HashMap<usize, Vec<Box<dyn Any>>, VirtualMachineError>` ->
    `get_hint_data(self, &[HintReference], &mut dyn HintProcessor) -> Result<Vec<Box<dyn Any>, VirtualMachineError>`
  * Hook methods receive `&[Box<dyn Any>]` rather than `&HashMap<usize, Vec<Box<dyn Any>>>`

#### [0.8.4]
**YANKED**

#### [0.8.3]
**YANKED**

#### [0.8.2] - 2023-7-10

* chore: update dependencies, particularly lamdaworks 0.1.2 -> 0.1.3 [#1323](https://github.com/lambdaclass/cairo-vm/pull/1323)

* fix: fix `UINT256_MUL_DIV_MOD` hint [#1320](https://github.com/lambdaclass/cairo-vm/pull/1320)

* feat: add dependency installation script `install.sh` [#1298](https://github.com/lambdaclass/cairo-vm/pull/1298)

* fix: specify resolver version 2 in the virtual workspace's manifest [#1311](https://github.com/lambdaclass/cairo-vm/pull/1311)

* feat: add `lambdaworks-felt` feature to `cairo-vm-cli` [#1308](https://github.com/lambdaclass/cairo-vm/pull/1308)

* chore: update dependencies, particularly clap 3.2 -> 4.3 [#1309](https://github.com/lambdaclass/cairo-vm/pull/1309)
  * this removes dependency on _atty_, that's no longer mantained

* chore: remove unused dependencies [#1307](https://github.com/lambdaclass/cairo-vm/pull/1307)
  * rand_core
  * serde_bytes
  * rusty-hook (_dev-dependency_)

* chore: bump `cairo-lang-starknet` and `cairo-lang-casm` dependencies to 2.0.0 [#1313](https://github.com/lambdaclass/cairo-vm/pull/1313)

#### [0.8.1] - 2023-6-29

* chore: change mentions of *cairo-rs-py* to *cairo-vm-py* [#1296](https://github.com/lambdaclass/cairo-vm/pull/1296)

* rename github repo from https://github.com/lambdaclass/cairo-rs to https://github.com/lambdaclass/cairo-vm [#1289](https://github.com/lambdaclass/cairo-vm/pull/1289)

* fix(security): avoid OOM crashes when programs jump to very high invalid addresses [#1285](https://github.com/lambdaclass/cairo-vm/pull/1285)

* fix: add `to_bytes_be` to the felt when `lambdaworks-felt` feature is active [#1290](https://github.com/lambdaclass/cairo-vm/pull/1290)

* chore: mark `modpow` and `to_signed_bytes_le` as *deprecated* [#1290](https://github.com/lambdaclass/cairo-vm/pull/1290)

* fix: bump *lambdaworks-math* to latest version, that fixes no-std support [#1293](https://github.com/lambdaclass/cairo-vm/pull/1293)

* build: remove dependency to `thiserror` (use `thiserror-no-std/std` instead)

* chore: use LambdaWorks' implementation of bit operations for `Felt252` [#1291](https://github.com/lambdaclass/cairo-vm/pull/1291)

* update `cairo-lang-starknet` and `cairo-lang-casm` dependencies to v2.0.0-rc6 [#1299](https://github.com/lambdaclass/cairo-vm/pull/1299)

#### [0.8.0] - 2023-6-26

* feat: Add feature `lambdaworks-felt` to `felt` & `cairo-vm` crates [#1281](https://github.com/lambdaclass/cairo-vm/pull/1281)

    Changes under this feature:
  * `Felt252` now uses *LambdaWorks*' `FieldElement` internally
  * BREAKING: some methods of `Felt252` were removed, namely: `modpow` and `to_signed_bytes_le`

#### [0.7.0] - 2023-6-26

* BREAKING: Integrate `RunResources` logic into `HintProcessor` trait [#1274](https://github.com/lambdaclass/cairo-vm/pull/1274)
  * Rename trait `HintProcessor` to `HintProcessorLogic`
  * Add trait `ResourceTracker`
  * Trait `HintProcessor` is now `HintProcessor: HintProcessorLogic + ResourceTracker`
  * `BuiltinHintProcessor::new` & `Cairo1HintProcessor::new` now receive the argumet `run_resources: RunResources`
  * `HintProcessorLogic::execute_hint` no longer receives `run_resources: &mut RunResources`
  * Remove argument `run_resources: &mut RunResources` from `CairoRunner::run_until_pc` & `CairoRunner::run_from_entrypoint`

* build: remove unused implicit features from cairo-vm [#1266](https://github.com/lambdaclass/cairo-vm/pull/1266)


#### [0.6.1] - 2023-6-23

* fix: updated the `custom_hint_example` and added it to the workspace [#1258](https://github.com/lambdaclass/cairo-vm/pull/1258)

* Add path to cairo-vm README.md [#1276](https://github.com/lambdaclass/cairo-vm/pull/1276)

* fix: change error returned when subtracting two `MaybeRelocatable`s to better reflect the cause [#1271](https://github.com/lambdaclass/cairo-vm/pull/1271)

* fix: CLI error message when using --help [#1270](https://github.com/lambdaclass/cairo-vm/pull/1270)

#### [0.6.0] - 2023-6-18

* fix: `dibit` hint no longer fails when called with an `m` of zero [#1247](https://github.com/lambdaclass/cairo-vm/pull/1247)

* fix(security): avoid denial of service on malicious input exploiting the scientific notation parser [#1239](https://github.com/lambdaclass/cairo-vm/pull/1239)

* BREAKING: Change `RunResources` usage:
    * Modify field type `RunResources.n_steps: Option<usize>,`

    * Public Api Changes:
        *  CairoRunner::run_until_pc: Now receive a `&mut RunResources` instead of an `&mut Option<RunResources>`
        *  CairoRunner::run_from_entrypoint: Now receive a `&mut RunResources` instead of an `&mut Option<RunResources>`
        * VirtualMachine::Step: Add `&mut RunResources` as input
        * Trait HintProcessor::execute_hint: Add  `&mut RunResources` as an input

* perf: accumulate `min` and `max` instruction offsets during run to speed up range check [#1080](https://github.com/lambdaclass/cairo-vm/pull/)
  BREAKING: `Cairo_runner::get_perm_range_check_limits` no longer returns an error when called without trace enabled, as it no longer depends on it

* perf: process reference list on `Program` creation only [#1214](https://github.com/lambdaclass/cairo-vm/pull/1214)
  Also keep them in a `Vec<_>` instead of a `HashMap<_, _>` since it will be continuous anyway.
  BREAKING:
  * `HintProcessor::compile_hint` now receies a `&[HintReference]` rather than `&HashMap<usize, HintReference>`
  * Public `CairoRunner::get_reference_list` has been removed

* BREAKING: Add no_std compatibility to cairo-vm (cairo-1-hints feature still not supported)
    * Move the vm to its own directory and crate, different from the workspace [#1215](https://github.com/lambdaclass/cairo-vm/pull/1215)

    * Add an `ensure_no_std` crate that the CI will use to check that new changes don't revert `no_std` support [#1215](https://github.com/lambdaclass/cairo-vm/pull/1215) [#1232](https://github.com/lambdaclass/cairo-vm/pull/1232)

    * replace the use of `num-prime::is_prime` by a custom implementation, therefore restoring `no_std` compatibility [#1238](https://github.com/lambdaclass/cairo-vm/pull/1238)

#### [0.5.2] - 2023-6-12

* BREAKING: Compute `ExecutionResources.n_steps` without requiring trace [#1222](https://github.com/lambdaclass/cairo-vm/pull/1222)

  * `CairoRunner::get_execution_resources` return's `n_steps` field value is now set to `vm.current_step` instead of `0` if both `original_steps` and `trace` are set to `None`

* Add `RunResources::get_n_steps` method [#1225](https://github.com/lambdaclass/cairo-vm/pull/1225)

* refactor: simplify `mem_eq`

* fix: pin Cairo compiler version [#1220](https://github.com/lambdaclass/cairo-vm/pull/1220)

* perf: make `inner_rc_bound` a constant, improving performance of the range-check builtin

* fix: substraction of `MaybeRelocatable` always behaves as signed [#1218](https://github.com/lambdaclass/cairo-vm/pull/1218)

#### [0.5.1] - 2023-6-7

* fix: fix overflow for `QUAD_BIT` and `DI_BIT` hints [#1209](https://github.com/lambdaclass/cairo-vm/pull/1209)
  Fixes [#1205](https://github.com/lambdaclass/cairo-vm/issue/1205)

* fix: fix hints `UINT256_UNSIGNED_DIV_REM` && `UINT256_EXPANDED_UNSIGNED_DIV_REM` [#1203](https://github.com/lambdaclass/cairo-vm/pull/1203)

* bugfix: fix deserialization of scientific notation with fractional values [#1202](https://github.com/lambdaclass/cairo-vm/pull/1202)

* feat: implement `mem_eq` function to test for equality of two ranges in memory [#1198](https://github.com/lambdaclass/cairo-vm/pull/1198)

* perf: use `mem_eq` in `set_add` [#1198](https://github.com/lambdaclass/cairo-vm/pull/1198)

* feat: wrap big variants of `HintError`, `VirtualMachineError`, `RunnerError`, `MemoryError`, `MathError`, `InsufficientAllocatedCellsError` in `Box` [#1193](https://github.com/lambdaclass/cairo-vm/pull/1193)
  * BREAKING: all tuple variants of `HintError` with a single `Felt252` or multiple elements now receive a single `Box`

* Add `Program::builtins_len method` [#1194](https://github.com/lambdaclass/cairo-vm/pull/1194)

* fix: Handle the deserialization of serde_json::Number with scientific notation (e.g.: Number(1e27)) in felt_from_number function [#1188](https://github.com/lambdaclass/cairo-vm/pull/1188)

* feat: Add RunResources Struct [#1175](https://github.com/lambdaclass/cairo-vm/pull/1175)
  * BREAKING: Modify `CairoRunner::run_until_pc` arity. Add `run_resources: &mut Option<RunResources>` input
  * BREAKING: Modify `CairoRunner::run_from_entrypoint` arity. Add `run_resources: &mut Option<RunResources>` input

* fix: Fix 'as_int' conversion usage in hints `ASSERT_250_BIT` &  `SIGNED_DIV_REM` [#1191](https://github.com/lambdaclass/cairo-vm/pull/1191)


* bugfix: Use cairo constants in `ASSERT_250_BIT` hint [#1187](https://github.com/lambdaclass/cairo-vm/pull/1187)

* bugfix: Fix `EC_DOUBLE_ASSIGN_NEW_X_V2` hint not taking `SECP_P` value from the current execution scope [#1186](https://github.com/lambdaclass/cairo-vm/pull/1186)

* fix: Fix hint `BIGINT_PACK_DIV_MOD` [#1189](https://github.com/lambdaclass/cairo-vm/pull/1189)

* fix: Fix possible subtraction overflow in `QUAD_BIT` & `DI_BIT` hints [#1185](https://github.com/lambdaclass/cairo-vm/pull/1185)

  * These hints now return an error when ids.m equals zero

* fix: felt_from_number not properly returning parse errors [#1012](https://github.com/lambdaclass/cairo-vm/pull/1012)

* fix: Fix felt sqrt and Signed impl [#1150](https://github.com/lambdaclass/cairo-vm/pull/1150)

  * BREAKING: Fix `Felt252` methods `abs`, `signum`, `is_positive`, `is_negative` and `sqrt`
  * BREAKING: Remove function `math_utils::sqrt`(Now moved to `Felt252::sqrt`)

* feat: Add method `CairoRunner::initialize_function_runner_cairo_1` [#1151](https://github.com/lambdaclass/cairo-vm/pull/1151)

  * Add method `pub fn initialize_function_runner_cairo_1(
        &mut self,
        vm: &mut VirtualMachine,
        program_builtins: &[BuiltinName],
    ) -> Result<(), RunnerError>` to `CairoRunner`

  * BREAKING: Move field `builtins` from `SharedProgramData` to `Program`
  * BREAKING: Remove argument `add_segment_arena_builtin` from `CairoRunner::initialize_function_runner`, it is now always false
  * BREAKING: Add `segment_arena` enum variant to `BuiltinName`

* Fix implementation of `InitSquashData` and `ShouldSkipSquashLoop`

* Add more hints to `Cairo1HintProcessor` [#1171](https://github.com/lambdaclass/cairo-vm/pull/1171)
                                          [#1143](https://github.com/lambdaclass/cairo-vm/pull/1143)

    * `Cairo1HintProcessor` can now run the following hints:
        * Felt252DictEntryInit
        * Felt252DictEntryUpdate
        * GetCurrentAccessDelta
        * InitSquashData
        * AllocConstantSize
        * GetCurrentAccessIndex
        * ShouldContinueSquashLoop
        * FieldSqrt
        * Uint512DivMod

* Add some small considerations regarding Cairo 1 programs [#1144](https://github.com/lambdaclass/cairo-vm/pull/1144):

  * Ignore Casm and Sierra files
  * Add special flag to compile Cairo 1 programs

* Make the VM able to run `CasmContractClass` files under `cairo-1-hints` feature [#1098](https://github.com/lambdaclass/cairo-vm/pull/1098)

  * Implement `TryFrom<CasmContractClass> for Program`
  * Add `Cairo1HintProcessor`

#### 0.5.0
**YANKED**

#### [0.4.0] - 2023-05-12

* perf: insert elements from the tail in `load_data` so reallocation happens only once [#1117](https://github.com/lambdaclass/cairo-vm/pull/1117)

* Add `CairoRunner::get_program method` [#1123](https://github.com/lambdaclass/cairo-vm/pull/1123)

* Use to_signed_felt as function for felt252 as BigInt within [-P/2, P/2] range and use to_bigint as function for representation as BigInt. [#1100](https://github.com/lambdaclass/cairo-vm/pull/1100)

* Implement hint on field_arithmetic lib [#1090](https://github.com/lambdaclass/cairo-vm/pull/1090)

    `BuiltinHintProcessor` now supports the following hints:

    ```python
        %{
            def split(num: int, num_bits_shift: int, length: int):
                a = []
                for _ in range(length):
                    a.append( num & ((1 << num_bits_shift) - 1) )
                    num = num >> num_bits_shift
                return tuple(a)

            def pack(z, num_bits_shift: int) -> int:
                limbs = (z.d0, z.d1, z.d2)
                return sum(limb << (num_bits_shift * i) for i, limb in enumerate(limbs))

            a = pack(ids.a, num_bits_shift = 128)
            b = pack(ids.b, num_bits_shift = 128)
            p = pack(ids.p, num_bits_shift = 128)

            res = (a - b) % p


            res_split = split(res, num_bits_shift=128, length=3)

            ids.res.d0 = res_split[0]
            ids.res.d1 = res_split[1]
            ids.res.d2 = res_split[2]
        %}
    ```

* Add missing hint on cairo_secp lib [#1089](https://github.com/lambdaclass/cairo-vm/pull/1089):
    `BuiltinHintProcessor` now supports the following hint:

    ```python

    from starkware.cairo.common.cairo_secp.secp_utils import pack

    slope = pack(ids.slope, PRIME)
    x0 = pack(ids.point0.x, PRIME)
    x1 = pack(ids.point1.x, PRIME)
    y0 = pack(ids.point0.y, PRIME)

    value = new_x = (pow(slope, 2, SECP_P) - x0 - x1) % SECP_P
    ```

* Add missing hint on vrf.json whitelist [#1055](https://github.com/lambdaclass/cairo-vm/pull/1055):

     `BuiltinHintProcessor` now supports the following hint:

     ```python
    %{
        PRIME = 2**255 - 19
        II = pow(2, (PRIME - 1) // 4, PRIME)

        xx = ids.xx.low + (ids.xx.high<<128)
        x = pow(xx, (PRIME + 3) // 8, PRIME)
        if (x * x - xx) % PRIME != 0:
            x = (x * II) % PRIME
        if x % 2 != 0:
            x = PRIME - x
        ids.x.low = x & ((1<<128)-1)
        ids.x.high = x >> 128
    %}
    ```

* Implement hint variant for finalize_blake2s[#1072](https://github.com/lambdaclass/cairo-vm/pull/1072)

    `BuiltinHintProcessor` now supports the following hint:

     ```python
    %{
        # Add dummy pairs of input and output.
        from starkware.cairo.common.cairo_blake2s.blake2s_utils import IV, blake2s_compress

        _n_packed_instances = int(ids.N_PACKED_INSTANCES)
        assert 0 <= _n_packed_instances < 20
        _blake2s_input_chunk_size_felts = int(ids.BLAKE2S_INPUT_CHUNK_SIZE_FELTS)
        assert 0 <= _blake2s_input_chunk_size_felts < 100

        message = [0] * _blake2s_input_chunk_size_felts
        modified_iv = [IV[0] ^ 0x01010020] + IV[1:]
        output = blake2s_compress(
            message=message,
            h=modified_iv,
            t0=0,
            t1=0,
            f0=0xffffffff,
            f1=0,
        )
        padding = (message + modified_iv + [0, 0xffffffff] + output) * (_n_packed_instances - 1)
        segments.write_arg(ids.blake2s_ptr_end, padding)
        %}
        ```

* Implement fast_ec_add hint variant [#1087](https://github.com/lambdaclass/cairo-vm/pull/1087)

`BuiltinHintProcessor` now supports the following hint:

    ```python
    %{
        from starkware.cairo.common.cairo_secp.secp_utils import SECP_P, pack

        slope = pack(ids.slope, PRIME)
        x0 = pack(ids.pt0.x, PRIME)
        x1 = pack(ids.pt1.x, PRIME)
        y0 = pack(ids.pt0.y, PRIME)

        value = new_x = (pow(slope, 2, SECP_P) - x0 - x1) % SECP_P
    %}
    ```

* feat(hints): Add alternative string for hint IS_ZERO_PACK_EXTERNAL_SECP [#1082](https://github.com/lambdaclass/cairo-vm/pull/1082)

    `BuiltinHintProcessor` now supports the following hint:

    ```python
    %{
        from starkware.cairo.common.cairo_secp.secp_utils import pack
        x = pack(ids.x, PRIME) % SECP_P
    %}
    ```

* Add alternative hint code for ec_double hint [#1083](https://github.com/lambdaclass/cairo-vm/pull/1083)

    `BuiltinHintProcessor` now supports the following hint:

    ```python
    %{
        from starkware.cairo.common.cairo_secp.secp_utils import SECP_P, pack

        slope = pack(ids.slope, PRIME)
        x = pack(ids.pt.x, PRIME)
        y = pack(ids.pt.y, PRIME)

        value = new_x = (pow(slope, 2, SECP_P) - 2 * x) % SECP_P
    %}
    ```

* fix(security)!: avoid DoS on malicious insertion to memory [#1099](https://github.com/lambdaclass/cairo-vm/pull/1099)
    * A program could crash the library by attempting to insert a value at an address with a big offset; fixed by trying to reserve to check for allocation failure
    * A program could crash the program by exploiting an integer overflow when attempting to insert a value at an address with offset `usize::MAX`

    BREAKING: added a new error variant `MemoryError::VecCapacityExceeded`

* perf: specialize addition for `u64` and `Felt252` [#932](https://github.com/lambdaclass/cairo-vm/pull/932)
    * Avoids the creation of a new `Felt252` instance for additions with a very restricted valid range
    * This impacts specially the addition of `Relocatable` with `Felt252` values in `update_pc`, which take a significant amount of time in some benchmarks

* fix(starknet-crypto): bump version to `0.5.0` [#1088](https://github.com/lambdaclass/cairo-vm/pull/1088)
    * This includes the fix for a `panic!` in `ecdsa::verify`.
      See: [#365](https://github.com/xJonathanLEI/starknet-rs/issues/365) and [#366](https://github.com/xJonathanLEI/starknet-rs/pulls/366)

* feat(hints): Add alternative string for hint IS_ZERO_PACK [#1081](https://github.com/lambdaclass/cairo-vm/pull/1081)

    `BuiltinHintProcessor` now supports the following hint:

    ```python
    %{
        from starkware.cairo.common.cairo_secp.secp_utils import SECP_P, pack
        x = pack(ids.x, PRIME) % SECP_P
    %}

* Add missing hints `NewHint#55`, `NewHint#56`, and `NewHint#57` [#1077](https://github.com/lambdaclass/cairo-vm/issues/1077)

    `BuiltinHintProcessor` now supports the following hints:

    ```python
    from starkware.cairo.common.cairo_secp.secp_utils import pack
    SECP_P=2**255-19

    x = pack(ids.x, PRIME) % SECP_P
    ```

    ```python
    from starkware.cairo.common.cairo_secp.secp_utils import pack
    SECP_P=2**255-19

    value = pack(ids.x, PRIME) % SECP_P
    ```

    ```python
    SECP_P=2**255-19
    from starkware.python.math_utils import div_mod

    value = x_inv = div_mod(1, x, SECP_P)
    ```

* Implement hint for `starkware.cairo.common.cairo_keccak.keccak._copy_inputs` as described by whitelist `starknet/security/whitelists/cairo_keccak.json` [#1058](https://github.com/lambdaclass/cairo-vm/pull/1058)

    `BuiltinHintProcessor` now supports the following hint:

    ```python
    %{ ids.full_word = int(ids.n_bytes >= 8) %}
    ```

* perf: cache decoded instructions [#944](https://github.com/lambdaclass/cairo-vm/pull/944)
    * Creates a new cache field in `VirtualMachine` that stores the `Instruction` instances as they get decoded from memory, significantly reducing decoding overhead, with gains up to 9% in runtime according to benchmarks in the performance server

* Add alternative hint code for nondet_bigint3 hint [#1071](https://github.com/lambdaclass/cairo-vm/pull/1071)

    `BuiltinHintProcessor` now supports the following hint:

    ```python
    %{
        from starkware.cairo.common.cairo_secp.secp_utils import split
        segments.write_arg(ids.res.address_, split(value))
    %}
    ```

* Add missing hint on vrf.json lib [#1052](https://github.com/lambdaclass/cairo-vm/pull/1052):

    `BuiltinHintProcessor` now supports the following hint:

    ```python
    %{
        from starkware.cairo.common.cairo_secp.secp_utils import pack
        SECP_P = 2**255-19

        slope = pack(ids.slope, PRIME)
        x0 = pack(ids.point0.x, PRIME)
        x1 = pack(ids.point1.x, PRIME)
        y0 = pack(ids.point0.y, PRIME)

        value = new_x = (pow(slope, 2, SECP_P) - x0 - x1) % SECP_P
    %}
    ```

* Implement hint for cairo_sha256_arbitrary_input_length whitelist [#1091](https://github.com/lambdaclass/cairo-vm/pull/1091)

    `BuiltinHintProcessor` now supports the following hint:

    ```python
    %{
        from starkware.cairo.common.cairo_sha256.sha256_utils import (
            compute_message_schedule, sha2_compress_function)

        _sha256_input_chunk_size_felts = int(ids.SHA256_INPUT_CHUNK_SIZE_FELTS)
        assert 0 <= _sha256_input_chunk_size_felts < 100
        _sha256_state_size_felts = int(ids.SHA256_STATE_SIZE_FELTS)
        assert 0 <= _sha256_state_size_felts < 100
        w = compute_message_schedule(memory.get_range(
            ids.sha256_start, _sha256_input_chunk_size_felts))
        new_state = sha2_compress_function(memory.get_range(ids.state, _sha256_state_size_felts), w)
        segments.write_arg(ids.output, new_state)
    %}
    ```

* Add missing hint on vrf.json lib [#1053](https://github.com/lambdaclass/cairo-vm/pull/1053):

     `BuiltinHintProcessor` now supports the following hint:

     ```python
    %{
        from starkware.cairo.common.cairo_secp.secp_utils import SECP_P, pack
        SECP_P = 2**255-19

        slope = pack(ids.slope, PRIME)
        x = pack(ids.point.x, PRIME)
        y = pack(ids.point.y, PRIME)

        value = new_x = (pow(slope, 2, SECP_P) - 2 * x) % SECP_P
    %}
    ```

* Implement hint on 0.6.0.json whitelist [#1044](https://github.com/lambdaclass/cairo-vm/pull/1044):

     `BuiltinHintProcessor` now supports the following hints:

    ```python
    %{
       ids.a_lsb = ids.a & 1
       ids.b_lsb = ids.b & 1
    %}
    ```

* Implement hint for `starkware.cairo.common.cairo_keccak.keccak._block_permutation` as described by whitelist `starknet/security/whitelists/cairo_keccak.json` [#1046](https://github.com/lambdaclass/cairo-vm/pull/1046)

    `BuiltinHintProcessor` now supports the following hint:

    ```python
    %{
        from starkware.cairo.common.cairo_keccak.keccak_utils import keccak_func
        _keccak_state_size_felts = int(ids.KECCAK_STATE_SIZE_FELTS)
        assert 0 <= _keccak_state_size_felts < 100
        output_values = keccak_func(memory.get_range(
            ids.keccak_ptr_start, _keccak_state_size_felts))
        segments.write_arg(ids.output, output_values)
    %}
    ```

* Implement hint on cairo_blake2s whitelist [#1040](https://github.com/lambdaclass/cairo-vm/pull/1040)

    `BuiltinHintProcessor` now supports the following hint:

    ```python
    %{
        from starkware.cairo.common.cairo_blake2s.blake2s_utils import IV, blake2s_compress

        _blake2s_input_chunk_size_felts = int(ids.BLAKE2S_INPUT_CHUNK_SIZE_FELTS)
        assert 0 <= _blake2s_input_chunk_size_felts < 100

        new_state = blake2s_compress(
            message=memory.get_range(ids.blake2s_start, _blake2s_input_chunk_size_felts),
            h=[IV[0] ^ 0x01010020] + IV[1:],
            t0=ids.n_bytes,
            t1=0,
            f0=0xffffffff,
            f1=0,
        )

        segments.write_arg(ids.output, new_state)
    %}
    ```

* Implement hint on cairo_blake2s whitelist [#1039](https://github.com/lambdaclass/cairo-vm/pull/1039)

    `BuiltinHintProcessor` now supports the following hint:

    ```python

    %{
        # Add dummy pairs of input and output.
        from starkware.cairo.common.cairo_blake2s.blake2s_utils import IV, blake2s_compress

        _n_packed_instances = int(ids.N_PACKED_INSTANCES)
        assert 0 <= _n_packed_instances < 20
        _blake2s_input_chunk_size_felts = int(ids.BLAKE2S_INPUT_CHUNK_SIZE_FELTS)
        assert 0 <= _blake2s_input_chunk_size_felts < 100

        message = [0] * _blake2s_input_chunk_size_felts
        modified_iv = [IV[0] ^ 0x01010020] + IV[1:]
        output = blake2s_compress(
            message=message,
            h=modified_iv,
            t0=0,
            t1=0,
            f0=0xffffffff,
            f1=0,
        )
        padding = (modified_iv + message + [0, 0xffffffff] + output) * (_n_packed_instances - 1)
        segments.write_arg(ids.blake2s_ptr_end, padding)
    %}

* Add `Program::iter_identifiers(&self) -> Iterator<Item = (&str, &Identifier)>` to get an iterator over the program's identifiers [#1079](https://github.com/lambdaclass/cairo-vm/pull/1079)

* Implement hint on `assert_le_felt` for versions 0.6.0 and 0.8.2 [#1047](https://github.com/lambdaclass/cairo-vm/pull/1047):

     `BuiltinHintProcessor` now supports the following hints:

     ```python

     %{
        from starkware.cairo.common.math_utils import assert_integer
        assert_integer(ids.a)
        assert_integer(ids.b)
        assert (ids.a % PRIME) <= (ids.b % PRIME), \
            f'a = {ids.a % PRIME} is not less than or equal to b = {ids.b % PRIME}.'
    %}

     ```

     ```python

    %{
        from starkware.cairo.common.math_utils import assert_integer
        assert_integer(ids.a)
        assert_integer(ids.b)
        a = ids.a % PRIME
        b = ids.b % PRIME
        assert a <= b, f'a = {a} is not less than or equal to b = {b}.'

        ids.small_inputs = int(
            a < range_check_builtin.bound and (b - a) < range_check_builtin.bound)
    %}

     ```

* Add missing hints on whitelist [#1073](https://github.com/lambdaclass/cairo-vm/pull/1073):

    `BuiltinHintProcessor` now supports the following hints:

    ```python
        ids.is_250 = 1 if ids.addr < 2**250 else 0
    ```

    ```python
        # Verify the assumptions on the relationship between 2**250, ADDR_BOUND and PRIME.
        ADDR_BOUND = ids.ADDR_BOUND % PRIME
        assert (2**250 < ADDR_BOUND <= 2**251) and (2 * 2**250 < PRIME) and (
                ADDR_BOUND * 2 > PRIME), \
            'normalize_address() cannot be used with the current constants.'
        ids.is_small = 1 if ids.addr < ADDR_BOUND else 0
    ```

* Implement hint on ec_recover.json whitelist [#1038](https://github.com/lambdaclass/cairo-vm/pull/1038):

    `BuiltinHintProcessor` now supports the following hint:

    ```python
    %{
         value = k = product // m
    %}
    ```

* Implement hint on ec_recover.json whitelist [#1037](https://github.com/lambdaclass/cairo-vm/pull/1037):

    `BuiltinHintProcessor` now supports the following hint:

    ```python
    %{
        from starkware.cairo.common.cairo_secp.secp_utils import pack
        from starkware.python.math_utils import div_mod, safe_div

        a = pack(ids.a, PRIME)
        b = pack(ids.b, PRIME)
        product = a * b
        m = pack(ids.m, PRIME)

        value = res = product % m

    %}
    ```

* Implement hint for `starkware.cairo.common.cairo_keccak.keccak.finalize_keccak` as described by whitelist `starknet/security/whitelists/cairo_keccak.json` [#1041](https://github.com/lambdaclass/cairo-vm/pull/1041)

    `BuiltinHintProcessor` now supports the following hint:

    ```python
    %{
        # Add dummy pairs of input and output.
        _keccak_state_size_felts = int(ids.KECCAK_STATE_SIZE_FELTS)
        _block_size = int(ids.BLOCK_SIZE)
        assert 0 <= _keccak_state_size_felts < 100
        assert 0 <= _block_size < 1000
        inp = [0] * _keccak_state_size_felts
        padding = (inp + keccak_func(inp)) * _block_size
        segments.write_arg(ids.keccak_ptr_end, padding)
    %}
    ```

* Implement hint on ec_recover.json whitelist [#1036](https://github.com/lambdaclass/cairo-vm/pull/1036):

    `BuiltinHintProcessor` now supports the following hint:

    ```python

    %{
        from starkware.cairo.common.cairo_secp.secp_utils import pack
        from starkware.python.math_utils import div_mod, safe_div

        a = pack(ids.a, PRIME)
        b = pack(ids.b, PRIME)

        value = res = a - b
    %}

    ```

* Add missing hint on vrf.json lib [#1054](https://github.com/lambdaclass/cairo-vm/pull/1054):

    `BuiltinHintProcessor` now supports the following hint:

    ```python
        from starkware.cairo.common.cairo_secp.secp_utils import pack
        SECP_P = 2**255-19

        y = pack(ids.point.y, PRIME) % SECP_P
        # The modulo operation in python always returns a nonnegative number.
        value = (-y) % SECP_P
    ```

* Implement hint on ec_recover.json whitelist [#1032](https://github.com/lambdaclass/cairo-vm/pull/1032):

    `BuiltinHintProcessor` now supports the following hint:

    ```python
    %{
        from starkware.cairo.common.cairo_secp.secp_utils import pack
        from starkware.python.math_utils import div_mod, safe_div

        N = pack(ids.n, PRIME)
        x = pack(ids.x, PRIME) % N
        s = pack(ids.s, PRIME) % N,
        value = res = div_mod(x, s, N)
    %}
    ```

* Implement hints on field_arithmetic lib (Part 2) [#1004](https://github.com/lambdaclass/cairo-vm/pull/1004)

    `BuiltinHintProcessor` now supports the following hint:

    ```python
    %{
        from starkware.python.math_utils import div_mod

        def split(num: int, num_bits_shift: int, length: int):
            a = []
            for _ in range(length):
                a.append( num & ((1 << num_bits_shift) - 1) )
                num = num >> num_bits_shift
            return tuple(a)

        def pack(z, num_bits_shift: int) -> int:
            limbs = (z.d0, z.d1, z.d2)
            return sum(limb << (num_bits_shift * i) for i, limb in enumerate(limbs))

        a = pack(ids.a, num_bits_shift = 128)
        b = pack(ids.b, num_bits_shift = 128)
        p = pack(ids.p, num_bits_shift = 128)
        # For python3.8 and above the modular inverse can be computed as follows:
        # b_inverse_mod_p = pow(b, -1, p)
        # Instead we use the python3.7-friendly function div_mod from starkware.python.math_utils
        b_inverse_mod_p = div_mod(1, b, p)


        b_inverse_mod_p_split = split(b_inverse_mod_p, num_bits_shift=128, length=3)

        ids.b_inverse_mod_p.d0 = b_inverse_mod_p_split[0]
        ids.b_inverse_mod_p.d1 = b_inverse_mod_p_split[1]
        ids.b_inverse_mod_p.d2 = b_inverse_mod_p_split[2]
    %}
    ```

* Optimizations for hash builtin [#1029](https://github.com/lambdaclass/cairo-vm/pull/1029):
  * Track the verified addresses by offset in a `Vec<bool>` rather than storing the address in a `Vec<Relocatable>`

* Add missing hint on vrf.json whitelist [#1056](https://github.com/lambdaclass/cairo-vm/pull/1056):

    `BuiltinHintProcessor` now supports the following hint:

    ```python
    %{
        from starkware.python.math_utils import ec_double_slope
        from starkware.cairo.common.cairo_secp.secp_utils import pack
        SECP_P = 2**255-19

        # Compute the slope.
        x = pack(ids.point.x, PRIME)
        y = pack(ids.point.y, PRIME)
        value = slope = ec_double_slope(point=(x, y), alpha=42204101795669822316448953119945047945709099015225996174933988943478124189485, p=SECP_P)
    %}
    ```

* Add missing hint on vrf.json whitelist [#1035](https://github.com/lambdaclass/cairo-vm/pull/1035):

    `BuiltinHintProcessor` now supports the following hint:

    ```python
    %{
        from starkware.python.math_utils import line_slope
        from starkware.cairo.common.cairo_secp.secp_utils import pack
        SECP_P = 2**255-19
        # Compute the slope.
        x0 = pack(ids.point0.x, PRIME)
        y0 = pack(ids.point0.y, PRIME)
        x1 = pack(ids.point1.x, PRIME)
        y1 = pack(ids.point1.y, PRIME)
        value = slope = line_slope(point1=(x0, y0), point2=(x1, y1), p=SECP_P)
    %}
    ```

* Add missing hint on vrf.json whitelist [#1035](https://github.com/lambdaclass/cairo-vm/pull/1035):

    `BuiltinHintProcessor` now supports the following hint:

    ```python
    %{
        from starkware.cairo.common.cairo_secp.secp_utils import pack
        SECP_P = 2**255-19
        to_assert = pack(ids.val, PRIME)
        q, r = divmod(pack(ids.val, PRIME), SECP_P)
        assert r == 0, f"verify_zero: Invalid input {ids.val.d0, ids.val.d1, ids.val.d2}."
        ids.q = q % PRIME
    %}
    ```

* Add missing hint on vrf.json whitelist [#1000](https://github.com/lambdaclass/cairo-vm/pull/1000):

    `BuiltinHintProcessor` now supports the following hint:

    ```python
        def pack_512(u, num_bits_shift: int) -> int:
            limbs = (u.d0, u.d1, u.d2, u.d3)
            return sum(limb << (num_bits_shift * i) for i, limb in enumerate(limbs))

        x = pack_512(ids.x, num_bits_shift = 128)
        p = ids.p.low + (ids.p.high << 128)
        x_inverse_mod_p = pow(x,-1, p)

        x_inverse_mod_p_split = (x_inverse_mod_p & ((1 << 128) - 1), x_inverse_mod_p >> 128)

        ids.x_inverse_mod_p.low = x_inverse_mod_p_split[0]
        ids.x_inverse_mod_p.high = x_inverse_mod_p_split[1]
    ```

* BREAKING CHANGE: Fix `CairoRunner::get_memory_holes` [#1027](https://github.com/lambdaclass/cairo-vm/pull/1027):

  * Skip builtin segements when counting memory holes
  * Check amount of memory holes for all tests in cairo_run_test
  * Remove duplicated tests in cairo_run_test
  * BREAKING CHANGE: `MemorySegmentManager.get_memory_holes` now also receives the amount of builtins in the vm. Signature is now `pub fn get_memory_holes(&self, builtin_count: usize) -> Result<usize, MemoryError>`

* Add missing hints on cairo_secp lib [#1026](https://github.com/lambdaclass/cairo-vm/pull/1026):

    `BuiltinHintProcessor` now supports the following hints:

    ```python
    from starkware.cairo.common.cairo_secp.secp256r1_utils import SECP256R1_ALPHA as ALPHA
    ```
    and:

    ```python
    from starkware.cairo.common.cairo_secp.secp256r1_utils import SECP256R1_N as N
    ```

* Add missing hint on vrf.json lib [#1043](https://github.com/lambdaclass/cairo-vm/pull/1043):

    `BuiltinHintProcessor` now supports the following hint:

    ```python
        from starkware.python.math_utils import div_mod

        def split(a: int):
            return (a & ((1 << 128) - 1), a >> 128)

        def pack(z, num_bits_shift: int) -> int:
            limbs = (z.low, z.high)
            return sum(limb << (num_bits_shift * i) for i, limb in enumerate(limbs))

        a = pack(ids.a, 128)
        b = pack(ids.b, 128)
        p = pack(ids.p, 128)
        # For python3.8 and above the modular inverse can be computed as follows:
        # b_inverse_mod_p = pow(b, -1, p)
        # Instead we use the python3.7-friendly function div_mod from starkware.python.math_utils
        b_inverse_mod_p = div_mod(1, b, p)

        b_inverse_mod_p_split = split(b_inverse_mod_p)

        ids.b_inverse_mod_p.low = b_inverse_mod_p_split[0]
        ids.b_inverse_mod_p.high = b_inverse_mod_p_split[1]
    ```

* Add missing hints `NewHint#35` and `NewHint#36` [#975](https://github.com/lambdaclass/cairo-vm/issues/975)

    `BuiltinHintProcessor` now supports the following hint:

    ```python
    from starkware.cairo.common.cairo_secp.secp_utils import pack
    from starkware.cairo.common.math_utils import as_int
    from starkware.python.math_utils import div_mod, safe_div

    p = pack(ids.P, PRIME)
    x = pack(ids.x, PRIME) + as_int(ids.x.d3, PRIME) * ids.BASE ** 3 + as_int(ids.x.d4, PRIME) * ids.BASE ** 4
    y = pack(ids.y, PRIME)

    value = res = div_mod(x, y, p)
    ```

    ```python
    k = safe_div(res * y - x, p)
    value = k if k > 0 else 0 - k
    ids.flag = 1 if k > 0 else 0
    ```

* Add missing hint on cairo_secp lib [#1057](https://github.com/lambdaclass/cairo-vm/pull/1057):

    `BuiltinHintProcessor` now supports the following hint:

    ```python
        from starkware.cairo.common.cairo_secp.secp_utils import pack
        from starkware.python.math_utils import ec_double_slope

        # Compute the slope.
        x = pack(ids.point.x, PRIME)
        y = pack(ids.point.y, PRIME)
        value = slope = ec_double_slope(point=(x, y), alpha=ALPHA, p=SECP_P)
    ```

* Add missing hint on uint256_improvements lib [#1025](https://github.com/lambdaclass/cairo-vm/pull/1025):

    `BuiltinHintProcessor` now supports the following hint:

    ```python
        from starkware.python.math_utils import isqrt
        n = (ids.n.high << 128) + ids.n.low
        root = isqrt(n)
        assert 0 <= root < 2 ** 128
        ids.root = root
    ```

* Add missing hint on vrf.json lib [#1045](https://github.com/lambdaclass/cairo-vm/pull/1045):

    `BuiltinHintProcessor` now supports the following hint:

    ```python
        from starkware.python.math_utils import is_quad_residue, sqrt

        def split(a: int):
            return (a & ((1 << 128) - 1), a >> 128)

        def pack(z) -> int:
            return z.low + (z.high << 128)

        generator = pack(ids.generator)
        x = pack(ids.x)
        p = pack(ids.p)

        success_x = is_quad_residue(x, p)
        root_x = sqrt(x, p) if success_x else None
        success_gx = is_quad_residue(generator*x, p)
        root_gx = sqrt(generator*x, p) if success_gx else None

        # Check that one is 0 and the other is 1
        if x != 0:
            assert success_x + success_gx == 1

        # `None` means that no root was found, but we need to transform these into a felt no matter what
        if root_x == None:
            root_x = 0
        if root_gx == None:
            root_gx = 0
        ids.success_x = int(success_x)
        ids.success_gx = int(success_gx)
        split_root_x = split(root_x)
        # print('split root x', split_root_x)
        split_root_gx = split(root_gx)
        ids.sqrt_x.low = split_root_x[0]
        ids.sqrt_x.high = split_root_x[1]
        ids.sqrt_gx.low = split_root_gx[0]
        ids.sqrt_gx.high = split_root_gx[1]
    ```

* Add missing hint on uint256_improvements lib [#1024](https://github.com/lambdaclass/cairo-vm/pull/1024):

    `BuiltinHintProcessor` now supports the following hint:

    ```python
        res = ids.a + ids.b
        ids.carry = 1 if res >= ids.SHIFT else 0
    ```

* BREAKING CHANGE: move `Program::identifiers` to `SharedProgramData::identifiers` [#1023](https://github.com/lambdaclass/cairo-vm/pull/1023)
    * Optimizes `CairoRunner::new`, needed for sequencers and other workflows reusing the same `Program` instance across `CairoRunner`s
    * Breaking change: make all fields in `Program` and `SharedProgramData` `pub(crate)`, since we break by moving the field let's make it the last break for this struct
    * Add `Program::get_identifier(&self, id: &str) -> &Identifier` to get a single identifier by name

* Implement hints on field_arithmetic lib[#985](https://github.com/lambdaclass/cairo-vm/pull/983)

    `BuiltinHintProcessor` now supports the following hint:

    ```python
        %{
            from starkware.python.math_utils import is_quad_residue, sqrt

            def split(num: int, num_bits_shift: int = 128, length: int = 3):
                a = []
                for _ in range(length):
                    a.append( num & ((1 << num_bits_shift) - 1) )
                    num = num >> num_bits_shift
                return tuple(a)

            def pack(z, num_bits_shift: int = 128) -> int:
                limbs = (z.d0, z.d1, z.d2)
                return sum(limb << (num_bits_shift * i) for i, limb in enumerate(limbs))


            generator = pack(ids.generator)
            x = pack(ids.x)
            p = pack(ids.p)

            success_x = is_quad_residue(x, p)
            root_x = sqrt(x, p) if success_x else None

            success_gx = is_quad_residue(generator*x, p)
            root_gx = sqrt(generator*x, p) if success_gx else None

            # Check that one is 0 and the other is 1
            if x != 0:
                assert success_x + success_gx ==1

            # `None` means that no root was found, but we need to transform these into a felt no matter what
            if root_x == None:
                root_x = 0
            if root_gx == None:
                root_gx = 0
            ids.success_x = int(success_x)
            ids.success_gx = int(success_gx)
            split_root_x = split(root_x)
            split_root_gx = split(root_gx)
            ids.sqrt_x.d0 = split_root_x[0]
            ids.sqrt_x.d1 = split_root_x[1]
            ids.sqrt_x.d2 = split_root_x[2]
            ids.sqrt_gx.d0 = split_root_gx[0]
            ids.sqrt_gx.d1 = split_root_gx[1]
            ids.sqrt_gx.d2 = split_root_gx[2]
        %}
    ```

* Add missing hint on vrf.json lib [#1050](https://github.com/lambdaclass/cairo-vm/pull/1050):

    `BuiltinHintProcessor` now supports the following hint:

    ```python
        sum_low = ids.a.low + ids.b.low
        ids.carry_low = 1 if sum_low >= ids.SHIFT else 0
    ```

* Add missing hint on uint256_improvements lib [#1016](https://github.com/lambdaclass/cairo-vm/pull/1016):

    `BuiltinHintProcessor` now supports the following hint:

    ```python
        def split(num: int, num_bits_shift: int = 128, length: int = 2):
            a = []
            for _ in range(length):
                a.append( num & ((1 << num_bits_shift) - 1) )
                num = num >> num_bits_shift
            return tuple(a)

        def pack(z, num_bits_shift: int = 128) -> int:
            limbs = (z.low, z.high)
            return sum(limb << (num_bits_shift * i) for i, limb in enumerate(limbs))

        a = pack(ids.a)
        b = pack(ids.b)
        res = (a - b)%2**256
        res_split = split(res)
        ids.res.low = res_split[0]
        ids.res.high = res_split[1]
    ```

* Implement hint on vrf.json lib [#1049](https://github.com/lambdaclass/cairo-vm/pull/1049)

    `BuiltinHintProcessor` now supports the following hint:

    ```python
        def split(num: int, num_bits_shift: int, length: int):
            a = []
            for _ in range(length):
                a.append( num & ((1 << num_bits_shift) - 1) )
                num = num >> num_bits_shift
            return tuple(a)

        def pack(z, num_bits_shift: int) -> int:
            limbs = (z.d0, z.d1, z.d2)
            return sum(limb << (num_bits_shift * i) for i, limb in enumerate(limbs))

        def pack_extended(z, num_bits_shift: int) -> int:
            limbs = (z.d0, z.d1, z.d2, z.d3, z.d4, z.d5)
            return sum(limb << (num_bits_shift * i) for i, limb in enumerate(limbs))

        a = pack_extended(ids.a, num_bits_shift = 128)
        div = pack(ids.div, num_bits_shift = 128)

        quotient, remainder = divmod(a, div)

        quotient_split = split(quotient, num_bits_shift=128, length=6)

        ids.quotient.d0 = quotient_split[0]
        ids.quotient.d1 = quotient_split[1]
        ids.quotient.d2 = quotient_split[2]
        ids.quotient.d3 = quotient_split[3]
        ids.quotient.d4 = quotient_split[4]
        ids.quotient.d5 = quotient_split[5]

        remainder_split = split(remainder, num_bits_shift=128, length=3)
        ids.remainder.d0 = remainder_split[0]
        ids.remainder.d1 = remainder_split[1]
        ids.remainder.d2 = remainder_split[2]
    ```

    _Note: this hint is similar to the one in #983, but with some trailing whitespace removed_

* Add missing hint on vrf.json whitelist [#1030](https://github.com/lambdaclass/cairo-vm/pull/1030):

    `BuiltinHintProcessor` now supports the following hint:

    ```python
        def split(num: int, num_bits_shift: int, length: int):
            a = []
            for _ in range(length):
                a.append( num & ((1 << num_bits_shift) - 1) )
                num = num >> num_bits_shift
            return tuple(a)

        def pack(z, num_bits_shift: int) -> int:
            limbs = (z.low, z.high)
            return sum(limb << (num_bits_shift * i) for i, limb in enumerate(limbs))

        def pack_extended(z, num_bits_shift: int) -> int:
            limbs = (z.d0, z.d1, z.d2, z.d3)
            return sum(limb << (num_bits_shift * i) for i, limb in enumerate(limbs))

        x = pack_extended(ids.x, num_bits_shift = 128)
        div = pack(ids.div, num_bits_shift = 128)

        quotient, remainder = divmod(x, div)

        quotient_split = split(quotient, num_bits_shift=128, length=4)

        ids.quotient.d0 = quotient_split[0]
        ids.quotient.d1 = quotient_split[1]
        ids.quotient.d2 = quotient_split[2]
        ids.quotient.d3 = quotient_split[3]

        remainder_split = split(remainder, num_bits_shift=128, length=2)
        ids.remainder.low = remainder_split[0]
        ids.remainder.high = remainder_split[1]
    ```

* Add method `Program::data_len(&self) -> usize` to get the number of data cells in a given program [#1022](https://github.com/lambdaclass/cairo-vm/pull/1022)

* Add missing hint on uint256_improvements lib [#1013](https://github.com/lambdaclass/cairo-vm/pull/1013):

    `BuiltinHintProcessor` now supports the following hint:

    ```python
        a = (ids.a.high << 128) + ids.a.low
        div = (ids.div.b23 << 128) + ids.div.b01
        quotient, remainder = divmod(a, div)

        ids.quotient.low = quotient & ((1 << 128) - 1)
        ids.quotient.high = quotient >> 128
        ids.remainder.low = remainder & ((1 << 128) - 1)
        ids.remainder.high = remainder >> 128
    ```

* Add missing hint on cairo_secp lib [#1010](https://github.com/lambdaclass/cairo-vm/pull/1010):

    `BuiltinHintProcessor` now supports the following hint:

    ```python
        memory[ap] = int(x == 0)
    ```

* Implement hint on `get_felt_bitlength` [#993](https://github.com/lambdaclass/cairo-vm/pull/993)

  `BuiltinHintProcessor` now supports the following hint:
  ```python
  x = ids.x
  ids.bit_length = x.bit_length()
  ```
  Used by the [`Garaga` library function `get_felt_bitlength`](https://github.com/keep-starknet-strange/garaga/blob/249f8a372126b3a839f9c1e1080ea8c6f9374c0c/src/utils.cairo#L54)

* Add missing hint on cairo_secp lib [#1009](https://github.com/lambdaclass/cairo-vm/pull/1009):

    `BuiltinHintProcessor` now supports the following hint:

    ```python
        ids.dibit = ((ids.scalar_u >> ids.m) & 1) + 2 * ((ids.scalar_v >> ids.m) & 1)
    ```

* Add getters to read properties of a `Program` [#1017](https://github.com/lambdaclass/cairo-vm/pull/1017):
  * `prime(&self) -> &str`: get the prime associated to data in hex representation
  * `iter_data(&self) -> Iterator<Item = &MaybeRelocatable>`: get an iterator over all elements in the program data
  * `iter_builtins(&self) -> Iterator<Item = &BuiltinName>`: get an iterator over the names of required builtins

* Add missing hint on cairo_secp lib [#1008](https://github.com/lambdaclass/cairo-vm/pull/1008):

    `BuiltinHintProcessor` now supports the following hint:

    ```python
        ids.len_hi = max(ids.scalar_u.d2.bit_length(), ids.scalar_v.d2.bit_length())-1
    ```

* Update `starknet-crypto` to version `0.4.3` [#1011](https://github.com/lambdaclass/cairo-vm/pull/1011)
  * The new version carries an 85% reduction in execution time for ECDSA signature verification

* BREAKING CHANGE: refactor `Program` to optimize `Program::clone` [#999](https://github.com/lambdaclass/cairo-vm/pull/999)

    * Breaking change: many fields that were (unnecessarily) public become hidden by the refactor.

* BREAKING CHANGE: Add _builtin suffix to builtin names e.g.: output -> output_builtin [#1005](https://github.com/lambdaclass/cairo-vm/pull/1005)

* Implement hint on uint384_extension lib [#983](https://github.com/lambdaclass/cairo-vm/pull/983)

    `BuiltinHintProcessor` now supports the following hint:

    ```python
        def split(num: int, num_bits_shift: int, length: int):
            a = []
            for _ in range(length):
                a.append( num & ((1 << num_bits_shift) - 1) )
                num = num >> num_bits_shift
            return tuple(a)

        def pack(z, num_bits_shift: int) -> int:
            limbs = (z.d0, z.d1, z.d2)
            return sum(limb << (num_bits_shift * i) for i, limb in enumerate(limbs))

        def pack_extended(z, num_bits_shift: int) -> int:
            limbs = (z.d0, z.d1, z.d2, z.d3, z.d4, z.d5)
            return sum(limb << (num_bits_shift * i) for i, limb in enumerate(limbs))

        a = pack_extended(ids.a, num_bits_shift = 128)
        div = pack(ids.div, num_bits_shift = 128)

        quotient, remainder = divmod(a, div)

        quotient_split = split(quotient, num_bits_shift=128, length=6)

        ids.quotient.d0 = quotient_split[0]
        ids.quotient.d1 = quotient_split[1]
        ids.quotient.d2 = quotient_split[2]
        ids.quotient.d3 = quotient_split[3]
        ids.quotient.d4 = quotient_split[4]
        ids.quotient.d5 = quotient_split[5]

        remainder_split = split(remainder, num_bits_shift=128, length=3)
        ids.remainder.d0 = remainder_split[0]
        ids.remainder.d1 = remainder_split[1]
        ids.remainder.d2 = remainder_split[2]
    ```

* BREAKING CHANGE: optimization for instruction decoding [#942](https://github.com/lambdaclass/cairo-vm/pull/942):
    * Avoids copying immediate arguments to the `Instruction` structure, as they get inferred from the offset anyway
    * Breaking: removal of the field `Instruction::imm`

* Add missing `\n` character in traceback string [#997](https://github.com/lambdaclass/cairo-vm/pull/997)
    * BugFix: Add missing `\n` character after traceback lines when the filename is missing ("Unknown Location")

* 0.11 Support
    * Add missing hints [#1014](https://github.com/lambdaclass/cairo-vm/pull/1014):
        `BuiltinHintProcessor` now supports the following hints:
        ```python
            from starkware.cairo.common.cairo_secp.secp256r1_utils import SECP256R1_P as SECP_P
        ```
        and:
        ```python
            from starkware.cairo.common.cairo_secp.secp_utils import pack
            from starkware.python.math_utils import line_slope

            # Compute the slope.
            x0 = pack(ids.point0.x, PRIME)
            y0 = pack(ids.point0.y, PRIME)
            x1 = pack(ids.point1.x, PRIME)
            y1 = pack(ids.point1.y, PRIME)
            value = slope = line_slope(point1=(x0, y0), point2=(x1, y1), p=SECP_P)
        ```
    * Add missing hints on cairo_secp lib [#991](https://github.com/lambdaclass/cairo-vm/pull/991):
        `BuiltinHintProcessor` now supports the following hints:
        ```python
        from starkware.cairo.common.cairo_secp.secp_utils import pack
        from starkware.python.math_utils import div_mod, safe_div

        N = 0xfffffffffffffffffffffffffffffffebaaedce6af48a03bbfd25e8cd0364141
        x = pack(ids.x, PRIME) % N
        s = pack(ids.s, PRIME) % N
        value = res = div_mod(x, s, N)
        ```
        and:
        ```python
        value = k = safe_div(res * s - x, N)
        ```
    * Layouts update [#874](https://github.com/lambdaclass/cairo-vm/pull/874)
    * Keccak builtin updated [#873](https://github.com/lambdaclass/cairo-vm/pull/873), [#883](https://github.com/lambdaclass/cairo-vm/pull/883)
    * Changes to `ec_op` [#876](https://github.com/lambdaclass/cairo-vm/pull/876)
    * Poseidon builtin [#875](https://github.com/lambdaclass/cairo-vm/pull/875)
    * Renamed Felt to Felt252 [#899](https://github.com/lambdaclass/cairo-vm/pull/899)
    * Added SegmentArenaBuiltinRunner [#913](https://github.com/lambdaclass/cairo-vm/pull/913)
    * Added `program_segment_size` argument to `verify_secure_runner` & `run_from_entrypoint` [#928](https://github.com/lambdaclass/cairo-vm/pull/928)
    * Added dynamic layout [#879](https://github.com/lambdaclass/cairo-vm/pull/879)
    * `get_segment_size` was exposed [#934](https://github.com/lambdaclass/cairo-vm/pull/934)

* Add missing hint on cairo_secp lib [#1006](https://github.com/lambdaclass/cairo-vm/pull/1006):

    `BuiltinHintProcessor` now supports the following hint:

    ```python
        ids.quad_bit = (
            8 * ((ids.scalar_v >> ids.m) & 1)
            + 4 * ((ids.scalar_u >> ids.m) & 1)
            + 2 * ((ids.scalar_v >> (ids.m - 1)) & 1)
            + ((ids.scalar_u >> (ids.m - 1)) & 1)
        )
    ```

* Add missing hint on cairo_secp lib [#1003](https://github.com/lambdaclass/cairo-vm/pull/1003):

    `BuiltinHintProcessor` now supports the following hint:

    ```python
        from starkware.cairo.common.cairo_secp.secp_utils import pack

        x = pack(ids.x, PRIME) % SECP_P
    ```

* Add missing hint on cairo_secp lib [#996](https://github.com/lambdaclass/cairo-vm/pull/996):

    `BuiltinHintProcessor` now supports the following hint:

    ```python
        from starkware.python.math_utils import div_mod
        value = x_inv = div_mod(1, x, SECP_P)
    ```

* Add missing hints on cairo_secp lib [#994](https://github.com/lambdaclass/cairo-vm/pull/994):

    `BuiltinHintProcessor` now supports the following hints:

    ```python
        from starkware.cairo.common.cairo_secp.secp_utils import pack
        from starkware.python.math_utils import div_mod, safe_div

        a = pack(ids.a, PRIME)
        b = pack(ids.b, PRIME)
        value = res = div_mod(a, b, N)
    ```

    ```python
        value = k_plus_one = safe_div(res * b - a, N) + 1
    ```

* Add missing hint on cairo_secp lib [#992](https://github.com/lambdaclass/cairo-vm/pull/992):

    `BuiltinHintProcessor` now supports the following hint:

    ```python
        from starkware.cairo.common.cairo_secp.secp_utils import pack

        q, r = divmod(pack(ids.val, PRIME), SECP_P)
        assert r == 0, f"verify_zero: Invalid input {ids.val.d0, ids.val.d1, ids.val.d2}."
        ids.q = q % PRIME
    ```

* Add missing hint on cairo_secp lib [#990](https://github.com/lambdaclass/cairo-vm/pull/990):

    `BuiltinHintProcessor` now supports the following hint:

    ```python
        from starkware.cairo.common.cairo_secp.secp_utils import pack

        slope = pack(ids.slope, PRIME)
        x = pack(ids.point.x, PRIME)
        y = pack(ids.point.y, PRIME)

        value = new_x = (pow(slope, 2, SECP_P) - 2 * x) % SECP_P
    ```

* Add missing hint on cairo_secp lib [#989](https://github.com/lambdaclass/cairo-vm/pull/989):

    `BuiltinHintProcessor` now supports the following hint:

    ```python
        from starkware.cairo.common.cairo_secp.secp_utils import SECP_P
        q, r = divmod(pack(ids.val, PRIME), SECP_P)
        assert r == 0, f"verify_zero: Invalid input {ids.val.d0, ids.val.d1, ids.val.d2}."
        ids.q = q % PRIME
    ```

* Add missing hint on cairo_secp lib [#986](https://github.com/lambdaclass/cairo-vm/pull/986):

    `BuiltinHintProcessor` now supports the following hint:

    ```python
        from starkware.cairo.common.cairo_secp.secp_utils import SECP_P, pack
        from starkware.python.math_utils import div_mod

        # Compute the slope.
        x = pack(ids.pt.x, PRIME)
        y = pack(ids.pt.y, PRIME)
        value = slope = div_mod(3 * x ** 2, 2 * y, SECP_P)
    ```

* Add missing hint on cairo_secp lib [#984](https://github.com/lambdaclass/cairo-vm/pull/984):

    `BuiltinHintProcessor` now supports the following hint:

    ```python
        from starkware.cairo.common.cairo_secp.secp_utils import SECP_P, pack
        from starkware.python.math_utils import div_mod

        # Compute the slope.
        x0 = pack(ids.pt0.x, PRIME)
        y0 = pack(ids.pt0.y, PRIME)
        x1 = pack(ids.pt1.x, PRIME)
        y1 = pack(ids.pt1.y, PRIME)
        value = slope = div_mod(y0 - y1, x0 - x1, SECP_P)
    ```

* Implement hints on uint384 lib (Part 2) [#971](https://github.com/lambdaclass/cairo-vm/pull/971)

    `BuiltinHintProcessor` now supports the following hint:

    ```python
        memory[ap] = 1 if 0 <= (ids.a.d2 % PRIME) < 2 ** 127 else 0
    ```

 * Add alternative hint code for hint on _block_permutation used by 0.10.3 whitelist [#958](https://github.com/lambdaclass/cairo-vm/pull/958)

     `BuiltinHintProcessor` now supports the following hint:

    ```python
        from starkware.cairo.common.keccak_utils.keccak_utils import keccak_func
        _keccak_state_size_felts = int(ids.KECCAK_STATE_SIZE_FELTS)
        assert 0 <= _keccak_state_size_felts < 100

        output_values = keccak_func(memory.get_range(
            ids.keccak_ptr - _keccak_state_size_felts, _keccak_state_size_felts))
        segments.write_arg(ids.keccak_ptr, output_values)
    ```

* Make  hints code `src/hint_processor/builtin_hint_processor/hint_code.rs` public [#988](https://github.com/lambdaclass/cairo-vm/pull/988)

* Implement hints on uint384 lib (Part 1) [#960](https://github.com/lambdaclass/cairo-vm/pull/960)

    `BuiltinHintProcessor` now supports the following hints:

    ```python
        def split(num: int, num_bits_shift: int, length: int):
        a = []
        for _ in range(length):
            a.append( num & ((1 << num_bits_shift) - 1) )
            num = num >> num_bits_shift
        return tuple(a)

        def pack(z, num_bits_shift: int) -> int:
            limbs = (z.d0, z.d1, z.d2)
            return sum(limb << (num_bits_shift * i) for i, limb in enumerate(limbs))

        a = pack(ids.a, num_bits_shift = 128)
        div = pack(ids.div, num_bits_shift = 128)
        quotient, remainder = divmod(a, div)

        quotient_split = split(quotient, num_bits_shift=128, length=3)
        assert len(quotient_split) == 3

        ids.quotient.d0 = quotient_split[0]
        ids.quotient.d1 = quotient_split[1]
        ids.quotient.d2 = quotient_split[2]

        remainder_split = split(remainder, num_bits_shift=128, length=3)
        ids.remainder.d0 = remainder_split[0]
        ids.remainder.d1 = remainder_split[1]
        ids.remainder.d2 = remainder_split[2]
    ```

    ```python
        ids.low = ids.a & ((1<<128) - 1)
        ids.high = ids.a >> 128
    ```

    ```python
            sum_d0 = ids.a.d0 + ids.b.d0
        ids.carry_d0 = 1 if sum_d0 >= ids.SHIFT else 0
        sum_d1 = ids.a.d1 + ids.b.d1 + ids.carry_d0
        ids.carry_d1 = 1 if sum_d1 >= ids.SHIFT else 0
        sum_d2 = ids.a.d2 + ids.b.d2 + ids.carry_d1
        ids.carry_d2 = 1 if sum_d2 >= ids.SHIFT else 0
    ```

    ```python
        from starkware.python.math_utils import isqrt

        def split(num: int, num_bits_shift: int, length: int):
            a = []
            for _ in range(length):
                a.append( num & ((1 << num_bits_shift) - 1) )
                num = num >> num_bits_shift
            return tuple(a)

        def pack(z, num_bits_shift: int) -> int:
            limbs = (z.d0, z.d1, z.d2)
            return sum(limb << (num_bits_shift * i) for i, limb in enumerate(limbs))

        a = pack(ids.a, num_bits_shift=128)
        root = isqrt(a)
        assert 0 <= root < 2 ** 192
        root_split = split(root, num_bits_shift=128, length=3)
        ids.root.d0 = root_split[0]
        ids.root.d1 = root_split[1]
        ids.root.d2 = root_split[2]
    ```

* Re-export the `cairo-felt` crate as `cairo_vm::felt` [#981](https://github.com/lambdaclass/cairo-vm/pull/981)
  * Removes the need of explicitly importing `cairo-felt` in downstream projects
  and helps ensure there is no version mismatch caused by that

* Implement hint on `uint256_mul_div_mod`[#957](https://github.com/lambdaclass/cairo-vm/pull/957)

    `BuiltinHintProcessor` now supports the following hint:

    ```python
    a = (ids.a.high << 128) + ids.a.low
    b = (ids.b.high << 128) + ids.b.low
    div = (ids.div.high << 128) + ids.div.low
    quotient, remainder = divmod(a * b, div)

    ids.quotient_low.low = quotient & ((1 << 128) - 1)
    ids.quotient_low.high = (quotient >> 128) & ((1 << 128) - 1)
    ids.quotient_high.low = (quotient >> 256) & ((1 << 128) - 1)
    ids.quotient_high.high = quotient >> 384
    ids.remainder.low = remainder & ((1 << 128) - 1)
    ids.remainder.high = remainder >> 128"
    ```

    Used by the common library function `uint256_mul_div_mod`

#### [0.3.0-rc1] - 2023-04-13
* Derive Deserialize for ExecutionResources [#922](https://github.com/lambdaclass/cairo-vm/pull/922)
* Remove builtin names from VirtualMachine.builtin_runners [#921](https://github.com/lambdaclass/cairo-vm/pull/921)
* Implemented hints on common/ec.cairo [#888](https://github.com/lambdaclass/cairo-vm/pull/888)
* Changed `Memory.insert` argument types [#902](https://github.com/lambdaclass/cairo-vm/pull/902)
* feat: implemented `Deserialize` on Program by changing builtins field type to enum [#896](https://github.com/lambdaclass/cairo-vm/pull/896)
* Effective size computation from the VM exposed [#887](https://github.com/lambdaclass/cairo-vm/pull/887)
* Wasm32 Support! [#828](https://github.com/lambdaclass/cairo-vm/pull/828), [#893](https://github.com/lambdaclass/cairo-vm/pull/893)
* `MathError` added for math operation [#855](https://github.com/lambdaclass/cairo-vm/pull/855)
* Check for overflows in relocatable operations [#859](https://github.com/lambdaclass/cairo-vm/pull/859)
* Use `Relocatable` instead of `&MaybeRelocatable` in `load_data` and `get_range`[#860](https://github.com/lambdaclass/cairo-vm/pull/860) [#867](https://github.com/lambdaclass/cairo-vm/pull/867)
* Memory-related errors moved to `MemoryError` [#854](https://github.com/lambdaclass/cairo-vm/pull/854)
    * Removed unused error variants
    * Moved memory-related error variants to `MemoryError`
    * Changed memory getters to return `MemoryError` instead of `VirtualMachineError`
    * Changed all memory-related errors in hint from `HintError::Internal(VmError::...` to `HintError::Memory(MemoryError::...`
* feat: Builder pattern for `VirtualMachine` [#820](https://github.com/lambdaclass/cairo-vm/pull/820)
* Simplified `Memory::get` return type to `Option` [#852](https://github.com/lambdaclass/cairo-vm/pull/852)
* Improved idenitifier variable error handling [#851](https://github.com/lambdaclass/cairo-vm/pull/851)
* `CairoRunner::write_output` now prints missing and relocatable values [#853](https://github.com/lambdaclass/cairo-vm/pull/853)
* `VirtualMachineError::FailedToComputeOperands` error message expanded [#848](https://github.com/lambdaclass/cairo-vm/pull/848)
* Builtin names made public [#849](https://github.com/lambdaclass/cairo-vm/pull/849)
* `secure_run` flag moved to `CairoRunConfig` struct [#832](https://github.com/lambdaclass/cairo-vm/pull/832)
* `vm_core` error types revised and iimplemented `AddAssign` for `Relocatable` [#837](https://github.com/lambdaclass/cairo-vm/pull/837)
* `to_bigint` and `to_biguint` deprecated [#757](https://github.com/lambdaclass/cairo-vm/pull/757)
* `Memory` moved into `MemorySegmentManager` [#830](https://github.com/lambdaclass/cairo-vm/pull/830)
    * To reduce the complexity of the VM's memory and enforce proper usage (as the memory and its segment manager are now a "unified" entity)
    * Removed `memory` field from `VirtualMachine`
    * Added `memory` field to `MemorySegmentManager`
    * Removed `Memory` argument from methods where `MemorySegmentManager` is also an argument
    * Added test macro `segments` (an extension of the `memory` macro)
* `Display` trait added to Memory struct [#812](https://github.com/lambdaclass/cairo-vm/pull/812)
* feat: Extensible VirtualMachineError and removed PartialEq trait [#783](https://github.com/lambdaclass/cairo-vm/pull/783)
    * `VirtualMachineError::Other(anyhow::Error)` was added to allow to returning custom errors when using `cairo-vm`
    * The `PartialEq` trait was removed from the `VirtualMachineError` enum
* VM hooks added as a conditional feature [#761](https://github.com/lambdaclass/cairo-vm/pull/761)
    * Cairo-vm based testing tools such as cairo-foundry or those built by FuzzingLabs need access to the state of the VM at specific points during the execution.
    * This PR adds the possibility for users of the cairo-vm lib to execute their custom additional code during the program execution.
    * The Rust "feature" mechanism was used in order to guarantee that this ability is only available when the lib user needs it, and is not compiled when it's not required.
    * Three hooks were created:
        * before the first step
        * before each step
        * after each step
* ExecutionResource operations: add and substract [#774](https://github.com/lambdaclass/cairo-vm/pull/774), multiplication [#908](https://github.com/lambdaclass/cairo-vm/pull/908) , and `AddAssign` [#914](https://github.com/lambdaclass/cairo-vm/pull/914)

* Move `Memory` into `MemorySegmentManager` [#830](https://github.com/lambdaclass/cairo-vm/pull/830)
    * Structural changes:
        * Remove `memory: Memory` field from `VirtualMachine`
        * Add `memory: Memory` field to `MemorySegmentManager`
    * As a result of this, multiple public methods' signatures changed:
        * `BuiltinRunner` (and its inner enum types):
            * `initialize_segments(&mut self, segments: &mut MemorySegmentManager, memory: &mut Memory)` -> `initialize_segments(&mut self, segments: &mut MemorySegmentManager)`
            * `final_stack(&mut self, segments: &MemorySegmentManager, memory: &Memory, stack_pointer: Relocatable) -> Result<Relocatable, RunnerError>` -> `final_stack(&mut self, segments: &MemorySegmentManager, stack_pointer: Relocatable) -> Result<Relocatable, RunnerError>`
        * `MemorySegmentManager`
            * `add(&mut self, memory: &mut Memory) -> Relocatable` -> `add(&mut self) -> Relocatable`
            * `add_temporary_segment(&mut self, memory: &mut Memory) -> Relocatable` -> `add_temporary_segment(&mut self) -> Relocatable`
            * `load_data(&mut self, memory: &mut Memory, ptr: &MaybeRelocatable, data: &Vec<MaybeRelocatable>) -> Result<MaybeRelocatable, MemoryError>` -> `load_data(&mut self, ptr: &MaybeRelocatable, data: &Vec<MaybeRelocatable>) -> Result<MaybeRelocatable, MemoryError>`
            * `compute_effective_sizes(&mut self, memory: &Memory) -> &Vec<usize>` -> `compute_effective_sizes(&mut self) -> &Vec<usize>`
            * `gen_arg(&mut self, arg: &dyn Any, memory: &mut Memory) -> Result<MaybeRelocatable, VirtualMachineError>` -> `gen_arg(&mut self, arg: &dyn Any) -> Result<MaybeRelocatable, VirtualMachineError>`
            * `gen_cairo_arg(&mut self, arg: &CairoArg, memory: &mut Memory) -> Result<MaybeRelocatable, VirtualMachineError>` -> `gen_cairo_arg(&mut self, arg: &CairoArg) -> Result<MaybeRelocatable, VirtualMachineError>`
            * `write_arg(&mut self, memory: &mut Memory, ptr: &Relocatable, arg: &dyn Any) -> Result<MaybeRelocatable, MemoryError>` -> `write_arg(&mut self, ptr: &Relocatable, arg: &dyn Any) -> Result<MaybeRelocatable, MemoryError>`

* Refactor `Memory::relocate memory` [#784](https://github.com/lambdaclass/cairo-vm/pull/784)
    * Bugfixes:
        * `Memory::relocate_memory` now moves data in the temporary memory relocated by a relocation rule to the real memory
    * Aditional Notes:
        * When relocating temporary memory produces clashes with pre-existing values in the real memory, an InconsistentMemory error is returned instead of keeping the last inserted value. This differs from the original implementation.

* Restrict addresses to Relocatable + fix some error variants used in signature.rs [#792](https://github.com/lambdaclass/cairo-vm/pull/792)
    * Public Api Changes:
        * Change `ValidationRule` inner type to `Box<dyn Fn(&Memory, &Relocatable) -> Result<Vec<Relocatable>, MemoryError>>`.
        * Change `validated_addresses` field of `Memory` to `HashSet<Relocatable>`.
        * Change `validate_memory_cell(&mut self, address: &MaybeRelocatable) -> Result<(), MemoryError>` to `validate_memory_cell(&mut self, addr: &Relocatable) -> Result<(), MemoryError>`.

* Add `VmException` to `CairoRunner::run_from_entrypoint`[#775](https://github.com/lambdaclass/cairo-vm/pull/775)
    * Public Api Changes:
        * Change error return type of `CairoRunner::run_from_entrypoint` to `CairoRunError`.
        * Convert `VirtualMachineError`s outputed during the vm run to `VmException` in `CairoRunner::run_from_entrypoint`.
        * Make `VmException` fields public

* Fix `BuiltinRunner::final_stack` and remove quick fix [#778](https://github.com/lambdaclass/cairo-vm/pull/778)
    * Public Api changes:
        * Various changes to public `BuiltinRunner` method's signatures:
            * `final_stack(&self, vm: &VirtualMachine, pointer: Relocatable) -> Result<(Relocatable, usize), RunnerError>` to `final_stack(&mut self, segments: &MemorySegmentManager, memory: &Memory, pointer: Relocatable) -> Result<Relocatable,RunnerError>`.
            * `get_used_cells(&self, vm: &VirtualMachine) -> Result<usize, MemoryError>` to  `get_used_cells(&self, segments: &MemorySegmentManager) -> Result<usize, MemoryError>`.
            * `get_used_instances(&self, vm: &VirtualMachine) -> Result<usize, MemoryError>` to `get_used_instances(&self, segments: &MemorySegmentManager) -> Result<usize, MemoryError>`.
    * Bugfixes:
        * `BuiltinRunner::final_stack` now updates the builtin's stop_ptr instead of returning it. This replaces the bugfix on PR #768.

#### [0.1.3] - 2023-01-26
* Add secure_run flag + integrate verify_secure_runner into cairo-run [#771](https://github.com/lambdaclass/cairo-vm/pull/777)
    * Public Api changes:
        * Add command_line argument `secure_run`
        * Add argument `secure_run: Option<bool>` to `cairo_run`
        * `verify_secure_runner` is now called inside `cairo-run` when `secure_run` is set to true or when it not set and the run is not on `proof_mode`
    * Bugfixes:
        * `EcOpBuiltinRunner::deduce_memory_cell` now checks that both points are on the curve instead of only the first one
        * `EcOpBuiltinRunner::deduce_memory_cell` now returns the values of the point coordinates instead of the indices when a `PointNotOnCurve` error is returned

* Refactor `Refactor verify_secure_runner` [#768](https://github.com/lambdaclass/cairo-vm/pull/768)
    * Public Api changes:
        * Remove builtin name from the return value of `BuiltinRunner::get_memory_segment_addresses`
        * Simplify the return value of `CairoRunner::get_builtin_segments_info` to `Vec<(usize, usize)>`
        * CairoRunner::read_return_values now receives a mutable reference to VirtualMachine
    * Bugfixes:
        * CairoRunner::read_return_values now updates the `stop_ptr` of each builtin after calling `BuiltinRunner::final_stack`

* Use CairoArg enum instead of Any in CairoRunner::run_from_entrypoint [#686](https://github.com/lambdaclass/cairo-vm/pull/686)
    * Public Api changes:
        * Remove `Result` from `MaybeRelocatable::mod_floor`, it now returns a `MaybeRelocatable`
        * Add struct `CairoArg`
        * Change `arg` argument of `CairoRunner::run_from_entrypoint` from `Vec<&dyn Any>` to `&[&CairoArg]`
        * Remove argument `typed_args` from `CairoRunner::run_from_entrypoint`
        * Remove no longer used method `gen_typed_arg` from `VirtualMachine` & `MemorySegmentManager`
        * Add methods `MemorySegmentManager::gen_cairo_arg` & `MemorySegmentManager::write_simple_args` as typed counterparts to `MemorySegmentManager::gen_arg` & `MemorySegmentManager::write_arg`

#### [0.1.1] - 2023-01-11

* Add input file contents to traceback [#666](https://github.com/lambdaclass/cairo-vm/pull/666/files)
    * Public Api changes:
        * `VirtualMachineError` enum variants containing `MaybeRelocatable` and/or `Relocatable` values now use the `Display` format instead of `Debug` in their `Display` implementation
        * `get_traceback` now adds the source code line to each traceback entry
* Use hint location instead of instruction location when building VmExceptions from hint failure [#673](https://github.com/lambdaclass/cairo-vm/pull/673/files)
    * Public Api changes:
        * `hints` field added to `InstructionLocation`
        * `Program.instruction_locations` type changed from `Option<HashMap<usize, Location>>` to `Option<HashMap<usize, InstructionLocation>>`
        * `VirtualMachineError`s produced by `HintProcessor::execute_hint()` will be wrapped in a `VirtualMachineError::Hint` error containing their hint_index
        * `get_location()` now receives an an optional usize value `hint_index`, used to obtain hint locations
* Default implementation of compile_hint [#680](https://github.com/lambdaclass/cairo-vm/pull/680)
    * Internal changes:
        * Make the `compile_hint` implementation which was in the `BuiltinHintProcessor` the default implementation in the trait.
* Add new error type `HintError` [#676](https://github.com/lambdaclass/cairo-vm/pull/676)
    * Public Api changes:
        * `HintProcessor::execute_hint()` now returns a `HintError` instead of a `VirtualMachineError`
        * Helper functions on `hint_processor_utils.rs` now return a `HintError`
* Change the Dictionary used in dict hints to store MaybeRelocatable instead of BigInt [#687](https://github.com/lambdaclass/cairo-vm/pull/687)
    * Public Api changes:
        * `DictManager`, its dictionaries, and all dict module hints implemented in rust now use `MaybeRelocatable` for keys and values instead of `BigInt`
        * Add helper functions that allow extracting ids variables as `MaybeRelocatable`: `get_maybe_relocatable_from_var_name` & `get_maybe_relocatable_from_reference`
        * Change inner value type of dict-related `HintError` variants to `MaybeRelocatable`

* Implement `substitute_error_message_attribute_references` [#689] (https://github.com/lambdaclass/cairo-vm/pull/689)
    * Public Api changes:
        * Remove `error_message_attributes` field from `VirtualMachine`, and `VirtualMachine::new`
        * Add `flow_tracking_data` field to `Attribute`
        * `get_error_attr_value` now replaces the references in the error message with the corresponding cairo values.
        * Remove duplicated handling of error attribute messages leading to duplicated into in the final error display.
* Fix multiplicative inverse bug [#697](https://github.com/lambdaclass/cairo-vm/pull/697) [#698](https://github.com/lambdaclass/cairo-vm/pull/698). The VM was using integer division rather than prime field inverse when deducing `op0` or `op1` for the multiplication opcode

#### [0.1.0] - 2022-12-30
* Add traceback to VmException [#657](https://github.com/lambdaclass/cairo-vm/pull/657)
    * Public API changes:
        * `traceback` field added to `VmException` struct
        * `pub fn from_vm_error(runner: &CairoRunner, error: VirtualMachineError, pc: usize) -> Self` is now `pub fn from_vm_error(runner: &CairoRunner, vm: &VirtualMachine, error: VirtualMachineError) -> Self`
        * `pub fn get_location(pc: &usize, runner: &CairoRunner) -> Option<Location>` is now `pub fn get_location(pc: usize, runner: &CairoRunner) -> Option<Location>`
        * `pub fn decode_instruction(encoded_instr: i64, mut imm: Option<BigInt>) -> Result<instruction::Instruction, VirtualMachineError>` is now `pub fn decode_instruction(encoded_instr: i64, mut imm: Option<&BigInt>) -> Result<instruction::Instruction, VirtualMachineError>`
        * `VmException` fields' string format now mirrors their cairo-lang counterparts.<|MERGE_RESOLUTION|>--- conflicted
+++ resolved
@@ -2,24 +2,18 @@
 
 #### Upcoming Changes
 
-<<<<<<< HEAD
-=======
 * chore: bump pip `cairo-lang` 0.13.2 [#1827](https://github.com/lambdaclass/cairo-vm/pull/1827)
 
 * chore: bump `cairo-lang-` dependencies to 2.8.0 [#1833](https://github.com/lambdaclass/cairo-vm/pull/1833/files)
   * chore: update Rust required version to 1.80.0
 
->>>>>>> ebba0c71
 * fix: Added the following VM fixes: [#1820](https://github.com/lambdaclass/cairo-vm/pull/1820)
   * Fix zero segment location.
   * Fix has_zero_segment naming.
   * Fix prover input.
   * Fix version reading when no version is supplied.
 
-<<<<<<< HEAD
-=======
-
->>>>>>> ebba0c71
+
 * chore: bump `cairo-lang-` dependencies to 2.7.1 [#1823](https://github.com/lambdaclass/cairo-vm/pull/1823)
 * feat: Implement `SECP related` hints [#1829](https://github.com/lambdaclass/cairo-vm/pull/1829)
 
