use std::fmt;

use crate::types::relocatable::MaybeRelocatable;

#[derive(Debug, PartialEq)]
pub enum MemoryError {
    UnallocatedSegment(usize, usize),
    AddressNotRelocatable,
    NumOutOfBounds,
    FoundNonInt,
<<<<<<< HEAD
    InconsistentMemory(MaybeRelocatable, MaybeRelocatable, MaybeRelocatable),
=======
    EffectiveSizesNotCalled,
>>>>>>> 2a7529f2
}

impl fmt::Display for MemoryError {
    fn fmt(&self, f: &mut fmt::Formatter) -> fmt::Result {
        match self {
            MemoryError::UnallocatedSegment(len, accessed) => write!(
                f,
                "Can't insert into segment #{}; memory only has {} segment",
                accessed, len
            ),
            MemoryError::AddressNotRelocatable => write!(f, "Memory addresses must be relocatable"),
            MemoryError::NumOutOfBounds => write!(
                f,
                "Range-check validation failed, number is out of valid range"
            ),
            MemoryError::FoundNonInt => write!(
                f,
                "Range-check validation failed, encountered non-int value"
            ),
<<<<<<< HEAD
            MemoryError::InconsistentMemory(addr, val_a, val_b) => write!(
                f,
                "Inconsistent memory assignment at address {:?}. {:?} != {:?}",
                addr, val_a, val_b
=======
            MemoryError::EffectiveSizesNotCalled => write!(
                f,
                "compute_effective_sizes should be called before relocate_segments"
>>>>>>> 2a7529f2
            ),
        }
    }
}<|MERGE_RESOLUTION|>--- conflicted
+++ resolved
@@ -8,11 +8,8 @@
     AddressNotRelocatable,
     NumOutOfBounds,
     FoundNonInt,
-<<<<<<< HEAD
     InconsistentMemory(MaybeRelocatable, MaybeRelocatable, MaybeRelocatable),
-=======
     EffectiveSizesNotCalled,
->>>>>>> 2a7529f2
 }
 
 impl fmt::Display for MemoryError {
@@ -32,16 +29,15 @@
                 f,
                 "Range-check validation failed, encountered non-int value"
             ),
-<<<<<<< HEAD
             MemoryError::InconsistentMemory(addr, val_a, val_b) => write!(
                 f,
                 "Inconsistent memory assignment at address {:?}. {:?} != {:?}",
                 addr, val_a, val_b
-=======
+            ),
+
             MemoryError::EffectiveSizesNotCalled => write!(
                 f,
                 "compute_effective_sizes should be called before relocate_segments"
->>>>>>> 2a7529f2
             ),
         }
     }
