use crate::bigint;
use crate::types::instruction::{ApUpdate, FpUpdate, Instruction, Opcode, PcUpdate, Res};
use crate::types::relocatable::MaybeRelocatable;
use crate::vm::context::run_context::RunContext;
use crate::vm::decoding::decoder::decode_instruction;
use crate::vm::errors::runner_errors::RunnerError;
use crate::vm::errors::vm_errors::VirtualMachineError;
use crate::vm::runners::builtin_runner::BuiltinRunner;
use crate::vm::trace::trace_entry::TraceEntry;
use crate::vm::vm_memory::memory::Memory;
use num_bigint::BigInt;
use num_traits::{FromPrimitive, ToPrimitive};
use std::collections::HashSet;

#[derive(PartialEq, Debug)]
pub struct Operands {
    dst: MaybeRelocatable,
    res: Option<MaybeRelocatable>,
    op0: MaybeRelocatable,
    op1: MaybeRelocatable,
}

pub struct VirtualMachine {
    pub run_context: RunContext,
    pub prime: BigInt,
    pub builtin_runners: Vec<(String, Box<dyn BuiltinRunner>)>,
    //exec_scopes: Vec<HashMap<..., ...>>,
    //enter_scope:
    //hints: HashMap<MaybeRelocatable, Vec<CompiledHint>>,
    //hint_locals: HashMap<..., ...>,
    //hint_pc_and_index: HashMap<i64, (MaybeRelocatable, i64)>,
    //static_locals: Option<HashMap<..., ...>>,
    //intruction_debug_info: HashMap<MaybeRelocatable, InstructionLocation>,
    //debug_file_contents: HashMap<String, String>,
    //error_message_attributes: Vec<VmAttributeScope>,
    //program: ProgramBase,
    pub _program_base: Option<MaybeRelocatable>,
    pub memory: Memory,
    //auto_deduction: HashMap<BigInt, Vec<(Rule, ())>>,
    accessed_addresses: HashSet<MaybeRelocatable>,
    pub trace: Vec<TraceEntry>,
    current_step: usize,
    skip_instruction_execution: bool,
}

impl VirtualMachine {
    pub fn new(
        prime: BigInt,
        builtin_runners: Vec<(String, Box<dyn BuiltinRunner>)>,
    ) -> VirtualMachine {
        let run_context = RunContext {
            pc: MaybeRelocatable::from((0, 0)),
            ap: MaybeRelocatable::from((0, 0)),
            fp: MaybeRelocatable::from((0, 0)),
            prime: prime.clone(),
        };

        VirtualMachine {
            run_context,
            prime,
            builtin_runners,
            _program_base: None,
            memory: Memory::new(),
            accessed_addresses: HashSet::<MaybeRelocatable>::new(),
            trace: Vec::<TraceEntry>::new(),
            current_step: 0,
            skip_instruction_execution: false,
        }
    }
    ///Returns the encoded instruction (the value at pc) and the immediate value (the value at pc + 1, if it exists in the memory).
    fn get_instruction_encoding(
        &self,
    ) -> Result<(&BigInt, Option<&MaybeRelocatable>), VirtualMachineError> {
        let encoding_ref: &BigInt = match self.memory.get(&self.run_context.pc) {
            Ok(Some(MaybeRelocatable::Int(encoding))) => encoding,
            _ => return Err(VirtualMachineError::InvalidInstructionEncoding),
        };

        let imm_addr = self.run_context.pc.add_usize_mod(1, None);

        if let Ok(optional_imm) = self.memory.get(&imm_addr) {
            Ok((encoding_ref, optional_imm))
        } else {
            Err(VirtualMachineError::InvalidInstructionEncoding)
        }
    }

    fn update_fp(&mut self, instruction: &Instruction, operands: &Operands) {
        let new_fp: MaybeRelocatable = match instruction.fp_update {
            FpUpdate::APPlus2 => self.run_context.ap.add_usize_mod(2, None),
            FpUpdate::Dst => operands.dst.clone(),
            FpUpdate::Regular => return,
        };
        self.run_context.fp = new_fp;
    }

    fn update_ap(
        &mut self,
        instruction: &Instruction,
        operands: &Operands,
    ) -> Result<(), VirtualMachineError> {
        let new_ap: MaybeRelocatable = match instruction.ap_update {
            ApUpdate::Add => match operands.res.clone() {
                Some(res) => self.run_context.ap.add_mod(res, self.prime.clone())?,
                None => return Err(VirtualMachineError::UnconstrainedResAdd),
            },
            ApUpdate::Add1 => self.run_context.ap.add_usize_mod(1, None),
            ApUpdate::Add2 => self.run_context.ap.add_usize_mod(2, None),
            ApUpdate::Regular => return Ok(()),
        };
        self.run_context.ap = new_ap;
        Ok(())
    }

    fn update_pc(
        &mut self,
        instruction: &Instruction,
        operands: &Operands,
    ) -> Result<(), VirtualMachineError> {
        let new_pc: MaybeRelocatable = match instruction.pc_update {
            PcUpdate::Regular => self
                .run_context
                .pc
                .add_usize_mod(Instruction::size(instruction), Some(self.prime.clone())),
            PcUpdate::Jump => match operands.res.clone() {
                Some(res) => res,
                None => return Err(VirtualMachineError::UnconstrainedResJump),
            },
            PcUpdate::JumpRel => match operands.res.clone() {
                Some(res) => match res {
                    MaybeRelocatable::Int(num_res) => self
                        .run_context
                        .pc
                        .add_int_mod(num_res, self.prime.clone())?,

                    _ => return Err(VirtualMachineError::PureValue),
                },
                None => return Err(VirtualMachineError::UnconstrainedResJumpRel),
            },
            PcUpdate::Jnz => match VirtualMachine::is_zero(operands.dst.clone())? {
                true => self
                    .run_context
                    .pc
                    .add_usize_mod(Instruction::size(instruction), None),
                false => {
                    (self
                        .run_context
                        .pc
                        .add_mod(operands.op1.clone(), self.prime.clone()))?
                }
            },
        };
        self.run_context.pc = new_pc;
        Ok(())
    }

    fn update_registers(
        &mut self,
        instruction: Instruction,
        operands: Operands,
    ) -> Result<(), VirtualMachineError> {
        self.update_fp(&instruction, &operands);
        self.update_ap(&instruction, &operands)?;
        self.update_pc(&instruction, &operands)?;
        Ok(())
    }

    /// Returns true if the value is zero
    /// Used for JNZ instructions
    fn is_zero(addr: MaybeRelocatable) -> Result<bool, VirtualMachineError> {
        match addr {
            MaybeRelocatable::Int(num) => Ok(num == bigint!(0)),
            MaybeRelocatable::RelocatableValue(_rel_value) => Err(VirtualMachineError::PureValue),
        }
    }

    ///Returns a tuple (deduced_op0, deduced_res).
    ///Deduces the value of op0 if possible (based on dst and op1). Otherwise, returns None.
    ///If res was already deduced, returns its deduced value as well.
    fn deduce_op0(
        &self,
        instruction: &Instruction,
        dst: Option<&MaybeRelocatable>,
        op1: Option<&MaybeRelocatable>,
    ) -> Result<(Option<MaybeRelocatable>, Option<MaybeRelocatable>), VirtualMachineError> {
        match instruction.opcode {
            Opcode::Call => {
                return Ok((
                    Some(
                        self.run_context
                            .pc
                            .add_usize_mod(Instruction::size(instruction), None),
                    ),
                    None,
                ))
            }
            Opcode::AssertEq => {
                match instruction.res {
                    Res::Add => {
                        if let (Some(dst_addr), Some(op1_addr)) = (dst, op1) {
                            return Ok((Some((dst_addr.sub(op1_addr))?), Some(dst_addr.clone())));
                        }
                    }
                    Res::Mul => {
                        if let (Some(dst_addr), Some(op1_addr)) = (dst, op1) {
                            if let (
                                MaybeRelocatable::Int(num_dst),
                                MaybeRelocatable::Int(ref num_op1_ref),
                            ) = (dst_addr, op1_addr)
                            {
                                let num_op1 = Clone::clone(num_op1_ref);
                                if num_op1 != bigint!(0) {
                                    return Ok((
                                        Some(MaybeRelocatable::Int(
                                            (num_dst / num_op1) % self.prime.clone(),
                                        )),
                                        Some(dst_addr.clone()),
                                    ));
                                }
                            }
                        }
                    }
                    _ => (),
                };
            }
            _ => (),
        };
        Ok((None, None))
    }

    /// Returns a tuple (deduced_op1, deduced_res).
    ///Deduces the value of op1 if possible (based on dst and op0). Otherwise, returns None.
    ///If res was already deduced, returns its deduced value as well.
    fn deduce_op1(
        &self,
        instruction: &Instruction,
        dst: Option<&MaybeRelocatable>,
        op0: Option<MaybeRelocatable>,
    ) -> Result<(Option<MaybeRelocatable>, Option<MaybeRelocatable>), VirtualMachineError> {
        if let Opcode::AssertEq = instruction.opcode {
            match instruction.res {
                Res::Op1 => {
                    if let Some(dst_addr) = dst {
                        return Ok((Some(dst_addr.clone()), Some(dst_addr.clone())));
                    }
                }
                Res::Add => {
                    if let (Some(dst_addr), Some(op0_addr)) = (dst, op0) {
                        return Ok((Some((dst_addr.sub(&op0_addr))?), Some(dst_addr.clone())));
                    }
                }
                Res::Mul => {
                    if let (Some(dst_addr), Some(op0_addr)) = (dst, op0) {
                        if let (MaybeRelocatable::Int(num_dst), MaybeRelocatable::Int(num_op0)) =
                            (dst_addr, op0_addr)
                        {
                            if num_op0 != bigint!(0) {
                                return Ok((
                                    Some(MaybeRelocatable::Int(
                                        (num_dst / num_op0) % self.prime.clone(),
                                    )),
                                    Some(dst_addr.clone()),
                                ));
                            }
                        }
                    }
                }
                _ => (),
            };
        };
        Ok((None, None))
    }

    fn deduce_memory_cell(
        &mut self,
        address: &MaybeRelocatable,
    ) -> Result<Option<MaybeRelocatable>, VirtualMachineError> {
        if let MaybeRelocatable::RelocatableValue(addr) = address {
            for (_, builtin) in self.builtin_runners.iter_mut() {
                if let Some(base) = builtin.base() {
                    if base.segment_index == addr.segment_index {
                        match builtin.deduce_memory_cell(address, &self.memory) {
                            Ok(maybe_reloc) => return Ok(maybe_reloc),
                            Err(error) => return Err(VirtualMachineError::RunnerError(error)),
                        };
                    }
                }
            }
            return Ok(None);
        }

        Err(VirtualMachineError::RunnerError(
            RunnerError::NonRelocatableAddress,
        ))
    }

    ///Computes the value of res if possible
    fn compute_res(
        &self,
        instruction: &Instruction,
        op0: &MaybeRelocatable,
        op1: &MaybeRelocatable,
    ) -> Result<Option<MaybeRelocatable>, VirtualMachineError> {
        match instruction.res {
            Res::Op1 => Ok(Some(op1.clone())),
            Res::Add => Ok(Some(op0.add_mod(op1.clone(), self.prime.clone())?)),
            Res::Mul => {
                if let (MaybeRelocatable::Int(num_op0), MaybeRelocatable::Int(num_op1)) = (op0, op1)
                {
                    return Ok(Some(MaybeRelocatable::Int(
                        (num_op0 * num_op1) % self.prime.clone(),
                    )));
                }
                Err(VirtualMachineError::PureValue)
            }
            Res::Unconstrained => Ok(None),
        }
    }

    fn deduce_dst(
        &self,
        instruction: &Instruction,
        res: Option<&MaybeRelocatable>,
    ) -> Option<MaybeRelocatable> {
        match instruction.opcode {
            Opcode::AssertEq => {
                if let Some(res_addr) = res {
                    return Some(res_addr.clone());
                }
            }
            Opcode::Call => return Some(self.run_context.fp.clone()),
            _ => (),
        };
        None
    }

    fn opcode_assertions(
        &self,
        instruction: &Instruction,
        operands: &Operands,
    ) -> Result<(), VirtualMachineError> {
        match instruction.opcode {
            Opcode::AssertEq => {
                match &operands.res {
                    None => return Err(VirtualMachineError::UnconstrainedResAssertEq),
                    Some(res) => {
                        if let (MaybeRelocatable::Int(res_num), MaybeRelocatable::Int(dst_num)) =
                            (res, &operands.dst)
                        {
                            if res_num != dst_num {
                                return Err(VirtualMachineError::DiffAssertValues(
                                    res_num.clone(),
                                    dst_num.clone(),
                                ));
                            };
                        };
                    }
                };
                Ok(())
            }
            Opcode::Call => {
                if let (MaybeRelocatable::Int(op0_num), MaybeRelocatable::Int(run_pc)) =
                    (&operands.op0, &self.run_context.pc)
                {
                    let return_pc = run_pc + instruction.size();
                    if op0_num != &return_pc {
                        return Err(VirtualMachineError::CantWriteReturnPc(
                            op0_num.clone(),
                            return_pc,
                        ));
                    };
                };

                if let (MaybeRelocatable::Int(return_fp), MaybeRelocatable::Int(dst_num)) =
                    (&self.run_context.fp, &operands.dst)
                {
                    if dst_num != return_fp {
                        return Err(VirtualMachineError::CantWriteReturnFp(
                            dst_num.clone(),
                            return_fp.clone(),
                        ));
                    };
                };
                Ok(())
            }
            _ => Ok(()),
        }
    }

    fn run_instruction(&mut self, instruction: Instruction) -> Result<(), VirtualMachineError> {
        let (operands, operands_mem_addresses) = self.compute_operands(&instruction)?;
        self.opcode_assertions(&instruction, &operands)?;
        self.trace.push(TraceEntry {
            pc: self.run_context.pc.clone(),
            ap: self.run_context.ap.clone(),
            fp: self.run_context.fp.clone(),
        });
        for addr in operands_mem_addresses.iter() {
            self.accessed_addresses.insert(addr.clone());
        }
        self.accessed_addresses.insert(self.run_context.pc.clone());

        self.update_registers(instruction, operands)?;
        self.current_step += 1;
        Ok(())
    }

    fn decode_current_instruction(&self) -> Result<Instruction, VirtualMachineError> {
        let (instruction_ref, imm) = self.get_instruction_encoding()?;
        match instruction_ref.clone().to_i64() {
            Some(instruction) => {
                if let Some(MaybeRelocatable::Int(imm_ref)) = imm {
                    let decoded_instruction =
                        decode_instruction(instruction, Some(imm_ref.clone()))?;
                    return Ok(decoded_instruction);
                }
                let decoded_instruction = decode_instruction(instruction, None)?;
                Ok(decoded_instruction)
            }
            None => Err(VirtualMachineError::InvalidInstructionEncoding),
        }
    }

    pub fn step(&mut self) -> Result<(), VirtualMachineError> {
        self.skip_instruction_execution = false;
        let instruction = self.decode_current_instruction()?;
        self.run_instruction(instruction)?;
        Ok(())
    }
    /// Compute operands and result, trying to deduce them if normal memory access returns a None
    /// value.
    fn compute_operands(
        &mut self,
        instruction: &Instruction,
    ) -> Result<(Operands, Vec<MaybeRelocatable>), VirtualMachineError> {
        let dst_addr: MaybeRelocatable = self.run_context.compute_dst_addr(instruction)?;

        let mut dst: Option<MaybeRelocatable> = match self.memory.get(&dst_addr) {
            Err(_) => return Err(VirtualMachineError::InvalidInstructionEncoding),
            Ok(result) => result.cloned(),
        };

        let op0_addr: MaybeRelocatable = self.run_context.compute_op0_addr(instruction)?;

        let mut op0: Option<MaybeRelocatable> = match self.memory.get(&op0_addr) {
            Err(_) => return Err(VirtualMachineError::InvalidInstructionEncoding),
            Ok(result) => result.cloned(),
        };

        let op1_addr: MaybeRelocatable = self
            .run_context
            .compute_op1_addr(instruction, op0.as_ref())?;

        let mut op1: Option<MaybeRelocatable> = match self.memory.get(&op1_addr) {
            Err(_) => return Err(VirtualMachineError::InvalidInstructionEncoding),
            Ok(result) => result.cloned(),
        };

        let mut res: Option<MaybeRelocatable> = None;

        let should_update_dst = matches!(dst, None);
        let should_update_op0 = matches!(op0, None);
        let should_update_op1 = matches!(op1, None);

        if matches!(op0, None) {
            match self.deduce_memory_cell(&op0_addr) {
                Ok(None) => {
                    (op0, res) = self.deduce_op0(instruction, dst.as_ref(), op1.as_ref())?;
                }
                Ok(deduced_memory_cell) => {
                    op0 = deduced_memory_cell;
                }
                Err(e) => return Err(e),
            }
        }

        if matches!(op1, None) {
            match self.deduce_memory_cell(&op1_addr) {
                Ok(None) => {
                    let deduced_operands =
                        self.deduce_op1(instruction, dst.as_ref(), op0.clone())?;
                    op1 = deduced_operands.0;

                    if matches!(res, None) {
                        res = deduced_operands.1
                    }
                }
                Ok(deduced_memory_cell) => {
                    op1 = deduced_memory_cell;
                }
                Err(e) => return Err(e),
            }
        }

        if matches!(res, None) {
            match (op0.clone(), op1.clone()) {
                (Some(ref unwrapped_op0), Some(ref unwrapped_op1)) => {
                    res = self.compute_res(instruction, unwrapped_op0, unwrapped_op1)?;
                }
                _ => return Err(VirtualMachineError::InvalidInstructionEncoding),
            }
        }

        if matches!(dst, None) {
            match instruction.opcode {
                Opcode::AssertEq if matches!(res, Some(_)) => dst = res.clone(),
                Opcode::Call => dst = Some(self.run_context.fp.clone()),
                _ => match self.deduce_dst(instruction, res.as_ref()) {
                    Some(d) => dst = Some(d),
                    None => return Err(VirtualMachineError::NoDst),
                },
            }
        }

        if should_update_dst {
            match dst {
                Some(ref unwrapped_dst) => match self.memory.insert(&dst_addr, unwrapped_dst) {
                    Ok(()) => (),
                    _ => return Err(VirtualMachineError::InvalidInstructionEncoding),
                },
                _ => return Err(VirtualMachineError::NoDst),
            }
        }

        if should_update_op0 {
            match op0 {
                Some(ref unwrapped_op0) => match self.memory.insert(&op0_addr, unwrapped_op0) {
                    Ok(()) => (),
                    _ => return Err(VirtualMachineError::InvalidInstructionEncoding),
                },
                _ => return Err(VirtualMachineError::InvalidInstructionEncoding),
            }
        }

        if should_update_op1 {
            match op1 {
                Some(ref unwrapped_op1) => match self.memory.insert(&op1_addr, unwrapped_op1) {
                    Ok(()) => (),
                    _ => return Err(VirtualMachineError::InvalidInstructionEncoding),
                },
                _ => return Err(VirtualMachineError::InvalidInstructionEncoding),
            };
        }

        match (dst, op0.clone(), op1.clone()) {
            (Some(unwrapped_dst), Some(unwrapped_op0), Some(unwrapped_op1)) => Ok((
                Operands {
                    dst: unwrapped_dst,
                    op0: unwrapped_op0,
                    op1: unwrapped_op1,
                    res,
                },
                [dst_addr, op0_addr, op1_addr].to_vec(),
            )),
            _ => Err(VirtualMachineError::InvalidInstructionEncoding),
        }
    }

    ///Makes sure that all assigned memory cells are consistent with their auto deduction rules.
    pub fn verify_auto_deductions(&mut self) -> Result<(), VirtualMachineError> {
        for (i, segment) in self.memory.data.iter().enumerate() {
            for (j, value) in segment.iter().enumerate() {
                for (name, builtin) in self.builtin_runners.iter_mut() {
                    if builtin.base().unwrap().segment_index == i {
                        let deduced_value = builtin
                            .deduce_memory_cell(&MaybeRelocatable::from((i, j)), &self.memory)
                            .unwrap();
                        if deduced_value != None && value != &None && &deduced_value != value {
                            return Err(VirtualMachineError::InconsistentAutoDeduction(
                                name.to_owned(),
                                deduced_value.unwrap(),
                                value.to_owned(),
                            ));
                        }
                    }
                }
            }
        }
        Ok(())
    }
}

#[cfg(test)]
mod tests {
    use super::*;
    use crate::types::instruction::{ApUpdate, FpUpdate, Op1Addr, Opcode, PcUpdate, Register, Res};
<<<<<<< HEAD

=======
    use crate::vm::errors::memory_errors::MemoryError;
>>>>>>> 2a7529f2
    use crate::vm::runners::builtin_runner::{
        BitwiseBuiltinRunner, EcOpBuiltinRunner, HashBuiltinRunner,
    };

    use crate::{bigint64, bigint_str};
    use crate::{relocatable, types::relocatable::Relocatable};
    use num_bigint::Sign;

    pub fn memory_from(
        key_val_list: Vec<(MaybeRelocatable, MaybeRelocatable)>,
        num_segements: usize,
    ) -> Result<Memory, MemoryError> {
        let mut memory = Memory::new();
        for _ in 0..num_segements {
            memory.data.push(Vec::new());
        }
        for (key, val) in key_val_list.iter() {
            memory.insert(key, val)?;
        }
        Ok(memory)
    }

    #[test]
    fn get_instruction_encoding_successful_without_imm() {
        let mut vm = VirtualMachine::new(bigint!(39), Vec::new());
        vm.memory.data.push(Vec::new());
        vm.run_context.pc = MaybeRelocatable::RelocatableValue(relocatable!(0, 0));
        vm.memory
            .insert(
                &MaybeRelocatable::from((0, 0)),
                &MaybeRelocatable::Int(bigint!(5)),
            )
            .unwrap();
        assert_eq!(Ok((&bigint!(5), None)), vm.get_instruction_encoding());
    }

    #[test]
    fn get_instruction_encoding_successful_with_imm() {
        let mut vm = VirtualMachine::new(bigint!(39), Vec::new());
        vm.memory.data.push(Vec::new());
        vm.run_context.pc = MaybeRelocatable::from((0, 0));

        vm.memory
            .insert(
                &MaybeRelocatable::from((0, 0)),
                &MaybeRelocatable::from(bigint!(5)),
            )
            .unwrap();
        vm.memory
            .insert(
                &MaybeRelocatable::from((0, 1)),
                &MaybeRelocatable::from(bigint!(6)),
            )
            .unwrap();
        if let Ok((num_ref, Some(MaybeRelocatable::Int(imm_ref)))) = vm.get_instruction_encoding() {
            assert_eq!(num_ref.clone(), bigint!(5));
            assert_eq!(imm_ref.clone(), bigint!(6));
        } else {
            assert!(false);
        }
    }

    #[test]
    fn get_instruction_encoding_unsuccesful() {
        let mut vm = VirtualMachine::new(bigint!(39), Vec::new());
        vm.run_context.pc = MaybeRelocatable::from((0, 0));
        assert_eq!(
            Err(VirtualMachineError::InvalidInstructionEncoding),
            vm.get_instruction_encoding()
        );
    }

    #[test]
    fn update_fp_ap_plus2() {
        let instruction = Instruction {
            off0: bigint!(1),
            off1: bigint!(2),
            off2: bigint!(3),
            imm: None,
            dst_register: Register::FP,
            op0_register: Register::AP,
            op1_addr: Op1Addr::AP,
            res: Res::Add,
            pc_update: PcUpdate::Regular,
            ap_update: ApUpdate::Regular,
            fp_update: FpUpdate::APPlus2,
            opcode: Opcode::NOp,
        };

        let operands = Operands {
            dst: MaybeRelocatable::Int(bigint!(11)),
            res: Some(MaybeRelocatable::Int(bigint!(8))),
            op0: MaybeRelocatable::Int(bigint!(9)),
            op1: MaybeRelocatable::Int(bigint!(10)),
        };

        let mut vm = VirtualMachine::new(bigint!(39), Vec::new());
        vm.run_context.pc = MaybeRelocatable::Int(bigint!(4));
        vm.run_context.ap = MaybeRelocatable::Int(bigint!(5));
        vm.run_context.fp = MaybeRelocatable::Int(bigint!(6));

        vm.update_fp(&instruction, &operands);
        assert_eq!(vm.run_context.fp, MaybeRelocatable::Int(bigint!(7)))
    }

    #[test]
    fn update_fp_dst() {
        let instruction = Instruction {
            off0: bigint!(1),
            off1: bigint!(2),
            off2: bigint!(3),
            imm: None,
            dst_register: Register::FP,
            op0_register: Register::AP,
            op1_addr: Op1Addr::AP,
            res: Res::Add,
            pc_update: PcUpdate::Regular,
            ap_update: ApUpdate::Regular,
            fp_update: FpUpdate::Dst,
            opcode: Opcode::NOp,
        };

        let operands = Operands {
            dst: MaybeRelocatable::Int(bigint!(11)),
            res: Some(MaybeRelocatable::Int(bigint!(8))),
            op0: MaybeRelocatable::Int(bigint!(9)),
            op1: MaybeRelocatable::Int(bigint!(10)),
        };

        let mut vm = VirtualMachine::new(bigint!(39), Vec::new());
        vm.run_context.pc = MaybeRelocatable::Int(bigint!(4));
        vm.run_context.ap = MaybeRelocatable::Int(bigint!(5));
        vm.run_context.fp = MaybeRelocatable::Int(bigint!(6));

        vm.update_fp(&instruction, &operands);
        assert_eq!(vm.run_context.fp, MaybeRelocatable::Int(bigint!(11)))
    }

    #[test]
    fn update_fp_regular() {
        let instruction = Instruction {
            off0: bigint!(1),
            off1: bigint!(2),
            off2: bigint!(3),
            imm: None,
            dst_register: Register::FP,
            op0_register: Register::AP,
            op1_addr: Op1Addr::AP,
            res: Res::Add,
            pc_update: PcUpdate::Regular,
            ap_update: ApUpdate::Regular,
            fp_update: FpUpdate::Regular,
            opcode: Opcode::NOp,
        };

        let operands = Operands {
            dst: MaybeRelocatable::Int(bigint!(11)),
            res: Some(MaybeRelocatable::Int(bigint!(8))),
            op0: MaybeRelocatable::Int(bigint!(9)),
            op1: MaybeRelocatable::Int(bigint!(10)),
        };

        let mut vm = VirtualMachine::new(bigint!(39), Vec::new());
        vm.run_context.pc = MaybeRelocatable::Int(bigint!(4));
        vm.run_context.ap = MaybeRelocatable::Int(bigint!(5));
        vm.run_context.fp = MaybeRelocatable::Int(bigint!(6));

        vm.update_fp(&instruction, &operands);
        assert_eq!(vm.run_context.fp, MaybeRelocatable::Int(bigint!(6)))
    }

    #[test]
    fn update_ap_add_with_res() {
        let instruction = Instruction {
            off0: bigint!(1),
            off1: bigint!(2),
            off2: bigint!(3),
            imm: None,
            dst_register: Register::FP,
            op0_register: Register::AP,
            op1_addr: Op1Addr::AP,
            res: Res::Add,
            pc_update: PcUpdate::Regular,
            ap_update: ApUpdate::Add,
            fp_update: FpUpdate::Regular,
            opcode: Opcode::NOp,
        };

        let operands = Operands {
            dst: MaybeRelocatable::Int(bigint!(11)),
            res: Some(MaybeRelocatable::Int(bigint!(8))),
            op0: MaybeRelocatable::Int(bigint!(9)),
            op1: MaybeRelocatable::Int(bigint!(10)),
        };

        let mut vm = VirtualMachine::new(bigint!(39), Vec::new());
        vm.run_context.pc = MaybeRelocatable::Int(bigint!(4));
        vm.run_context.ap = MaybeRelocatable::Int(bigint!(5));
        vm.run_context.fp = MaybeRelocatable::Int(bigint!(6));

        assert_eq!(Ok(()), vm.update_ap(&instruction, &operands));
        assert_eq!(vm.run_context.ap, MaybeRelocatable::Int(bigint!(13)));
    }

    #[test]
    fn update_ap_add_without_res() {
        let instruction = Instruction {
            off0: bigint!(1),
            off1: bigint!(2),
            off2: bigint!(3),
            imm: None,
            dst_register: Register::FP,
            op0_register: Register::AP,
            op1_addr: Op1Addr::AP,
            res: Res::Add,
            pc_update: PcUpdate::Regular,
            ap_update: ApUpdate::Add,
            fp_update: FpUpdate::Regular,
            opcode: Opcode::NOp,
        };

        let operands = Operands {
            dst: MaybeRelocatable::Int(bigint!(11)),
            res: None,
            op0: MaybeRelocatable::Int(bigint!(9)),
            op1: MaybeRelocatable::Int(bigint!(10)),
        };

        let mut vm = VirtualMachine::new(bigint!(39), Vec::new());
        vm.run_context.pc = MaybeRelocatable::Int(bigint!(4));
        vm.run_context.ap = MaybeRelocatable::Int(bigint!(5));
        vm.run_context.fp = MaybeRelocatable::Int(bigint!(6));

        assert_eq!(
            Err(VirtualMachineError::UnconstrainedResAdd),
            vm.update_ap(&instruction, &operands)
        );
    }

    #[test]
    fn update_ap_add1() {
        let instruction = Instruction {
            off0: bigint!(1),
            off1: bigint!(2),
            off2: bigint!(3),
            imm: None,
            dst_register: Register::FP,
            op0_register: Register::AP,
            op1_addr: Op1Addr::AP,
            res: Res::Add,
            pc_update: PcUpdate::Regular,
            ap_update: ApUpdate::Add1,
            fp_update: FpUpdate::Regular,
            opcode: Opcode::NOp,
        };

        let operands = Operands {
            dst: MaybeRelocatable::Int(bigint!(11)),
            res: Some(MaybeRelocatable::Int(bigint!(8))),
            op0: MaybeRelocatable::Int(bigint!(9)),
            op1: MaybeRelocatable::Int(bigint!(10)),
        };

        let mut vm = VirtualMachine::new(bigint!(39), Vec::new());
        vm.run_context.pc = MaybeRelocatable::Int(bigint!(4));
        vm.run_context.ap = MaybeRelocatable::Int(bigint!(5));
        vm.run_context.fp = MaybeRelocatable::Int(bigint!(6));

        assert_eq!(Ok(()), vm.update_ap(&instruction, &operands));
        assert_eq!(vm.run_context.ap, MaybeRelocatable::Int(bigint!(6)));
    }

    #[test]
    fn update_ap_add2() {
        let instruction = Instruction {
            off0: bigint!(1),
            off1: bigint!(2),
            off2: bigint!(3),
            imm: None,
            dst_register: Register::FP,
            op0_register: Register::AP,
            op1_addr: Op1Addr::AP,
            res: Res::Add,
            pc_update: PcUpdate::Regular,
            ap_update: ApUpdate::Add2,
            fp_update: FpUpdate::Regular,
            opcode: Opcode::NOp,
        };

        let operands = Operands {
            dst: MaybeRelocatable::Int(bigint!(11)),
            res: Some(MaybeRelocatable::Int(bigint!(8))),
            op0: MaybeRelocatable::Int(bigint!(9)),
            op1: MaybeRelocatable::Int(bigint!(10)),
        };

        let mut vm = VirtualMachine::new(bigint!(39), Vec::new());
        vm.run_context.pc = MaybeRelocatable::Int(bigint!(4));
        vm.run_context.ap = MaybeRelocatable::Int(bigint!(5));
        vm.run_context.fp = MaybeRelocatable::Int(bigint!(6));

        assert_eq!(Ok(()), vm.update_ap(&instruction, &operands));
        assert_eq!(vm.run_context.ap, MaybeRelocatable::Int(bigint!(7)));
    }

    #[test]
    fn update_ap_regular() {
        let instruction = Instruction {
            off0: bigint!(1),
            off1: bigint!(2),
            off2: bigint!(3),
            imm: None,
            dst_register: Register::FP,
            op0_register: Register::AP,
            op1_addr: Op1Addr::AP,
            res: Res::Add,
            pc_update: PcUpdate::Regular,
            ap_update: ApUpdate::Regular,
            fp_update: FpUpdate::Regular,
            opcode: Opcode::NOp,
        };

        let operands = Operands {
            dst: MaybeRelocatable::Int(bigint!(11)),
            res: Some(MaybeRelocatable::Int(bigint!(8))),
            op0: MaybeRelocatable::Int(bigint!(9)),
            op1: MaybeRelocatable::Int(bigint!(10)),
        };

        let mut vm = VirtualMachine::new(bigint!(39), Vec::new());
        vm.run_context.pc = MaybeRelocatable::Int(bigint!(4));
        vm.run_context.ap = MaybeRelocatable::Int(bigint!(5));
        vm.run_context.fp = MaybeRelocatable::Int(bigint!(6));

        assert_eq!(Ok(()), vm.update_ap(&instruction, &operands));
        assert_eq!(vm.run_context.ap, MaybeRelocatable::Int(bigint!(5)));
    }

    #[test]
    fn update_pc_regular_instruction_no_imm() {
        let instruction = Instruction {
            off0: bigint!(1),
            off1: bigint!(2),
            off2: bigint!(3),
            imm: None,
            dst_register: Register::FP,
            op0_register: Register::AP,
            op1_addr: Op1Addr::AP,
            res: Res::Add,
            pc_update: PcUpdate::Regular,
            ap_update: ApUpdate::Regular,
            fp_update: FpUpdate::Regular,
            opcode: Opcode::NOp,
        };

        let operands = Operands {
            dst: MaybeRelocatable::Int(bigint!(11)),
            res: Some(MaybeRelocatable::Int(bigint!(8))),
            op0: MaybeRelocatable::Int(bigint!(9)),
            op1: MaybeRelocatable::Int(bigint!(10)),
        };

        let mut vm = VirtualMachine::new(bigint!(39), Vec::new());
        vm.run_context.pc = MaybeRelocatable::Int(bigint!(4));
        vm.run_context.ap = MaybeRelocatable::Int(bigint!(5));
        vm.run_context.fp = MaybeRelocatable::Int(bigint!(6));

        assert_eq!(Ok(()), vm.update_pc(&instruction, &operands));
        assert_eq!(vm.run_context.pc, MaybeRelocatable::Int(bigint!(5)));
    }

    #[test]
    fn update_pc_regular_instruction_has_imm() {
        let instruction = Instruction {
            off0: bigint!(1),
            off1: bigint!(2),
            off2: bigint!(3),
            imm: Some(bigint!(5)),
            dst_register: Register::FP,
            op0_register: Register::AP,
            op1_addr: Op1Addr::AP,
            res: Res::Add,
            pc_update: PcUpdate::Regular,
            ap_update: ApUpdate::Regular,
            fp_update: FpUpdate::Regular,
            opcode: Opcode::NOp,
        };

        let operands = Operands {
            dst: MaybeRelocatable::Int(bigint!(11)),
            res: Some(MaybeRelocatable::Int(bigint!(8))),
            op0: MaybeRelocatable::Int(bigint!(9)),
            op1: MaybeRelocatable::Int(bigint!(10)),
        };

        let mut vm = VirtualMachine::new(bigint!(39), Vec::new());
        vm.run_context.pc = MaybeRelocatable::Int(bigint!(4));
        vm.run_context.ap = MaybeRelocatable::Int(bigint!(5));
        vm.run_context.fp = MaybeRelocatable::Int(bigint!(6));

        assert_eq!(Ok(()), vm.update_pc(&instruction, &operands));
        assert_eq!(vm.run_context.pc, MaybeRelocatable::Int(bigint!(6)));
    }

    #[test]
    fn update_pc_jump_with_res() {
        let instruction = Instruction {
            off0: bigint!(1),
            off1: bigint!(2),
            off2: bigint!(3),
            imm: None,
            dst_register: Register::FP,
            op0_register: Register::AP,
            op1_addr: Op1Addr::AP,
            res: Res::Add,
            pc_update: PcUpdate::Jump,
            ap_update: ApUpdate::Regular,
            fp_update: FpUpdate::Regular,
            opcode: Opcode::NOp,
        };

        let operands = Operands {
            dst: MaybeRelocatable::Int(bigint!(11)),
            res: Some(MaybeRelocatable::Int(bigint!(8))),
            op0: MaybeRelocatable::Int(bigint!(9)),
            op1: MaybeRelocatable::Int(bigint!(10)),
        };

        let mut vm = VirtualMachine::new(bigint!(39), Vec::new());
        vm.run_context.pc = MaybeRelocatable::Int(bigint!(4));
        vm.run_context.ap = MaybeRelocatable::Int(bigint!(5));
        vm.run_context.fp = MaybeRelocatable::Int(bigint!(6));

        assert_eq!(Ok(()), vm.update_pc(&instruction, &operands));
        assert_eq!(vm.run_context.pc, MaybeRelocatable::Int(bigint!(8)));
    }

    #[test]
    fn update_pc_jump_without_res() {
        let instruction = Instruction {
            off0: bigint!(1),
            off1: bigint!(2),
            off2: bigint!(3),
            imm: None,
            dst_register: Register::FP,
            op0_register: Register::AP,
            op1_addr: Op1Addr::AP,
            res: Res::Add,
            pc_update: PcUpdate::Jump,
            ap_update: ApUpdate::Regular,
            fp_update: FpUpdate::Regular,
            opcode: Opcode::NOp,
        };

        let operands = Operands {
            dst: MaybeRelocatable::Int(bigint!(11)),
            res: None,
            op0: MaybeRelocatable::Int(bigint!(9)),
            op1: MaybeRelocatable::Int(bigint!(10)),
        };

        let mut vm = VirtualMachine::new(bigint!(39), Vec::new());
        vm.run_context.pc = MaybeRelocatable::Int(bigint!(4));
        vm.run_context.ap = MaybeRelocatable::Int(bigint!(5));
        vm.run_context.fp = MaybeRelocatable::Int(bigint!(6));

        assert_eq!(
            Err(VirtualMachineError::UnconstrainedResJump),
            vm.update_pc(&instruction, &operands)
        );
    }

    #[test]
    fn update_pc_jump_rel_with_int_res() {
        let instruction = Instruction {
            off0: bigint!(1),
            off1: bigint!(2),
            off2: bigint!(3),
            imm: None,
            dst_register: Register::FP,
            op0_register: Register::AP,
            op1_addr: Op1Addr::AP,
            res: Res::Add,
            pc_update: PcUpdate::JumpRel,
            ap_update: ApUpdate::Regular,
            fp_update: FpUpdate::Regular,
            opcode: Opcode::NOp,
        };

        let operands = Operands {
            dst: MaybeRelocatable::Int(bigint!(11)),
            res: Some(MaybeRelocatable::Int(bigint!(8))),
            op0: MaybeRelocatable::Int(bigint!(9)),
            op1: MaybeRelocatable::Int(bigint!(10)),
        };

        let mut vm = VirtualMachine::new(bigint!(39), Vec::new());
        vm.run_context.pc = MaybeRelocatable::Int(bigint!(4));
        vm.run_context.ap = MaybeRelocatable::Int(bigint!(5));
        vm.run_context.fp = MaybeRelocatable::Int(bigint!(6));

        assert_eq!(Ok(()), vm.update_pc(&instruction, &operands));
        assert_eq!(vm.run_context.pc, MaybeRelocatable::Int(bigint!(12)));
    }

    #[test]
    fn update_pc_jump_rel_without_res() {
        let instruction = Instruction {
            off0: bigint!(1),
            off1: bigint!(2),
            off2: bigint!(3),
            imm: None,
            dst_register: Register::FP,
            op0_register: Register::AP,
            op1_addr: Op1Addr::AP,
            res: Res::Add,
            pc_update: PcUpdate::JumpRel,
            ap_update: ApUpdate::Regular,
            fp_update: FpUpdate::Regular,
            opcode: Opcode::NOp,
        };

        let operands = Operands {
            dst: MaybeRelocatable::Int(bigint!(11)),
            res: None,
            op0: MaybeRelocatable::Int(bigint!(9)),
            op1: MaybeRelocatable::Int(bigint!(10)),
        };

        let mut vm = VirtualMachine::new(bigint!(39), Vec::new());
        vm.run_context.pc = MaybeRelocatable::Int(bigint!(4));
        vm.run_context.ap = MaybeRelocatable::Int(bigint!(5));
        vm.run_context.fp = MaybeRelocatable::Int(bigint!(6));

        assert_eq!(
            Err(VirtualMachineError::UnconstrainedResJumpRel),
            vm.update_pc(&instruction, &operands)
        );
    }

    #[test]
    fn update_pc_jump_rel_with_non_int_res() {
        let instruction = Instruction {
            off0: bigint!(1),
            off1: bigint!(2),
            off2: bigint!(3),
            imm: None,
            dst_register: Register::FP,
            op0_register: Register::AP,
            op1_addr: Op1Addr::AP,
            res: Res::Add,
            pc_update: PcUpdate::JumpRel,
            ap_update: ApUpdate::Regular,
            fp_update: FpUpdate::Regular,
            opcode: Opcode::NOp,
        };

        let operands = Operands {
            dst: MaybeRelocatable::Int(bigint!(11)),
            res: Some(MaybeRelocatable::from((1, 4))),
            op0: MaybeRelocatable::Int(bigint!(9)),
            op1: MaybeRelocatable::Int(bigint!(10)),
        };

        let mut vm = VirtualMachine::new(bigint!(39), Vec::new());
        vm.run_context.pc = MaybeRelocatable::Int(bigint!(4));
        vm.run_context.ap = MaybeRelocatable::Int(bigint!(5));
        vm.run_context.fp = MaybeRelocatable::Int(bigint!(6));

        assert_eq!(
            Err(VirtualMachineError::PureValue),
            vm.update_pc(&instruction, &operands)
        );
    }

    #[test]
    fn update_pc_jnz_dst_is_zero() {
        let instruction = Instruction {
            off0: bigint!(1),
            off1: bigint!(2),
            off2: bigint!(3),
            imm: None,
            dst_register: Register::FP,
            op0_register: Register::AP,
            op1_addr: Op1Addr::AP,
            res: Res::Add,
            pc_update: PcUpdate::Jnz,
            ap_update: ApUpdate::Regular,
            fp_update: FpUpdate::Regular,
            opcode: Opcode::NOp,
        };

        let operands = Operands {
            dst: MaybeRelocatable::Int(bigint!(0)),
            res: Some(MaybeRelocatable::Int(bigint!(0))),
            op0: MaybeRelocatable::Int(bigint!(9)),
            op1: MaybeRelocatable::Int(bigint!(10)),
        };

        let mut vm = VirtualMachine::new(bigint!(39), Vec::new());
        vm.run_context.pc = MaybeRelocatable::Int(bigint!(4));
        vm.run_context.ap = MaybeRelocatable::Int(bigint!(5));
        vm.run_context.fp = MaybeRelocatable::Int(bigint!(6));

        assert_eq!(Ok(()), vm.update_pc(&instruction, &operands));
        assert_eq!(vm.run_context.pc, MaybeRelocatable::Int(bigint!(5)));
    }

    #[test]
    fn update_pc_jnz_dst_is_not_zero() {
        let instruction = Instruction {
            off0: bigint!(1),
            off1: bigint!(2),
            off2: bigint!(3),
            imm: None,
            dst_register: Register::FP,
            op0_register: Register::AP,
            op1_addr: Op1Addr::AP,
            res: Res::Add,
            pc_update: PcUpdate::Jnz,
            ap_update: ApUpdate::Regular,
            fp_update: FpUpdate::Regular,
            opcode: Opcode::NOp,
        };

        let operands = Operands {
            dst: MaybeRelocatable::Int(bigint!(11)),
            res: Some(MaybeRelocatable::Int(bigint!(8))),
            op0: MaybeRelocatable::Int(bigint!(9)),
            op1: MaybeRelocatable::Int(bigint!(10)),
        };

        let mut vm = VirtualMachine::new(bigint!(39), Vec::new());
        vm.run_context.pc = MaybeRelocatable::Int(bigint!(4));
        vm.run_context.ap = MaybeRelocatable::Int(bigint!(5));
        vm.run_context.fp = MaybeRelocatable::Int(bigint!(6));

        assert_eq!(Ok(()), vm.update_pc(&instruction, &operands));
        assert_eq!(vm.run_context.pc, MaybeRelocatable::Int(bigint!(14)));
    }

    #[test]
    fn update_registers_all_regular() {
        let instruction = Instruction {
            off0: bigint!(1),
            off1: bigint!(2),
            off2: bigint!(3),
            imm: None,
            dst_register: Register::FP,
            op0_register: Register::AP,
            op1_addr: Op1Addr::AP,
            res: Res::Add,
            pc_update: PcUpdate::Regular,
            ap_update: ApUpdate::Regular,
            fp_update: FpUpdate::Regular,
            opcode: Opcode::NOp,
        };

        let operands = Operands {
            dst: MaybeRelocatable::Int(bigint!(11)),
            res: Some(MaybeRelocatable::Int(bigint!(8))),
            op0: MaybeRelocatable::Int(bigint!(9)),
            op1: MaybeRelocatable::Int(bigint!(10)),
        };

        let mut vm = VirtualMachine::new(bigint!(39), Vec::new());
        vm.run_context.pc = MaybeRelocatable::Int(bigint!(4));
        vm.run_context.ap = MaybeRelocatable::Int(bigint!(5));
        vm.run_context.fp = MaybeRelocatable::Int(bigint!(6));

        assert_eq!(Ok(()), vm.update_registers(instruction, operands));
        assert_eq!(vm.run_context.pc, MaybeRelocatable::Int(bigint!(5)));
        assert_eq!(vm.run_context.ap, MaybeRelocatable::Int(bigint!(5)));
        assert_eq!(vm.run_context.fp, MaybeRelocatable::Int(bigint!(6)));
    }

    #[test]
    fn update_registers_mixed_types() {
        let instruction = Instruction {
            off0: bigint!(1),
            off1: bigint!(2),
            off2: bigint!(3),
            imm: None,
            dst_register: Register::FP,
            op0_register: Register::AP,
            op1_addr: Op1Addr::AP,
            res: Res::Add,
            pc_update: PcUpdate::JumpRel,
            ap_update: ApUpdate::Add2,
            fp_update: FpUpdate::Dst,
            opcode: Opcode::NOp,
        };

        let operands = Operands {
            dst: MaybeRelocatable::Int(bigint!(11)),
            res: Some(MaybeRelocatable::Int(bigint!(8))),
            op0: MaybeRelocatable::Int(bigint!(9)),
            op1: MaybeRelocatable::Int(bigint!(10)),
        };

        let mut vm = VirtualMachine::new(bigint!(39), Vec::new());
        vm.run_context.pc = MaybeRelocatable::Int(bigint!(4));
        vm.run_context.ap = MaybeRelocatable::Int(bigint!(5));
        vm.run_context.fp = MaybeRelocatable::Int(bigint!(6));

        assert_eq!(Ok(()), vm.update_registers(instruction, operands));
        assert_eq!(vm.run_context.pc, MaybeRelocatable::Int(bigint!(12)));
        assert_eq!(vm.run_context.ap, MaybeRelocatable::Int(bigint!(7)));
        assert_eq!(vm.run_context.fp, MaybeRelocatable::Int(bigint!(11)));
    }

    #[test]
    fn is_zero_int_value() {
        let value = MaybeRelocatable::Int(bigint!(1));
        assert_eq!(Ok(false), VirtualMachine::is_zero(value));
    }

    #[test]
    fn is_zero_relocatable_value() {
        let value = MaybeRelocatable::from((1, 2));
        assert_eq!(
            Err(VirtualMachineError::PureValue),
            VirtualMachine::is_zero(value)
        );
    }

    #[test]
    fn is_zero_relocatable_value_negative() {
        let value = MaybeRelocatable::from((1, 1));
        assert_eq!(
            Err(VirtualMachineError::PureValue),
            VirtualMachine::is_zero(value)
        );
    }

    #[test]
    fn deduce_op0_opcode_call() {
        let instruction = Instruction {
            off0: bigint!(1),
            off1: bigint!(2),
            off2: bigint!(3),
            imm: None,
            dst_register: Register::FP,
            op0_register: Register::AP,
            op1_addr: Op1Addr::AP,
            res: Res::Add,
            pc_update: PcUpdate::Jump,
            ap_update: ApUpdate::Regular,
            fp_update: FpUpdate::Regular,
            opcode: Opcode::Call,
        };

        let mut vm = VirtualMachine::new(bigint!(127), Vec::new());
        vm.run_context.pc = MaybeRelocatable::Int(bigint!(4));
        vm.run_context.ap = MaybeRelocatable::Int(bigint!(5));
        vm.run_context.fp = MaybeRelocatable::Int(bigint!(6));

        assert_eq!(
            Ok((Some(MaybeRelocatable::Int(bigint!(5))), None)),
            vm.deduce_op0(&instruction, None, None)
        );
    }

    #[test]
    fn deduce_op0_opcode_assert_eq_res_add_with_optionals() {
        let instruction = Instruction {
            off0: bigint!(1),
            off1: bigint!(2),
            off2: bigint!(3),
            imm: None,
            dst_register: Register::FP,
            op0_register: Register::AP,
            op1_addr: Op1Addr::AP,
            res: Res::Add,
            pc_update: PcUpdate::Jump,
            ap_update: ApUpdate::Regular,
            fp_update: FpUpdate::Regular,
            opcode: Opcode::AssertEq,
        };

        let mut vm = VirtualMachine::new(bigint!(127), Vec::new());
        vm.run_context.pc = MaybeRelocatable::Int(bigint!(4));
        vm.run_context.ap = MaybeRelocatable::Int(bigint!(5));
        vm.run_context.fp = MaybeRelocatable::Int(bigint!(6));

        let dst = MaybeRelocatable::Int(bigint!(3));
        let op1 = MaybeRelocatable::Int(bigint!(2));
        assert_eq!(
            Ok((
                Some(MaybeRelocatable::Int(bigint!(1))),
                Some(MaybeRelocatable::Int(bigint!(3)))
            )),
            vm.deduce_op0(&instruction, Some(&dst), Some(&op1))
        );
    }

    #[test]
    fn deduce_op0_opcode_assert_eq_res_add_without_optionals() {
        let instruction = Instruction {
            off0: bigint!(1),
            off1: bigint!(2),
            off2: bigint!(3),
            imm: None,
            dst_register: Register::FP,
            op0_register: Register::AP,
            op1_addr: Op1Addr::AP,
            res: Res::Add,
            pc_update: PcUpdate::Jump,
            ap_update: ApUpdate::Regular,
            fp_update: FpUpdate::Regular,
            opcode: Opcode::AssertEq,
        };

        let mut vm = VirtualMachine::new(bigint!(127), Vec::new());
        vm.run_context.pc = MaybeRelocatable::Int(bigint!(4));
        vm.run_context.ap = MaybeRelocatable::Int(bigint!(5));
        vm.run_context.fp = MaybeRelocatable::Int(bigint!(6));

        assert_eq!(Ok((None, None)), vm.deduce_op0(&instruction, None, None));
    }

    #[test]
    fn deduce_op0_opcode_assert_eq_res_mul_non_zero_op1() {
        let instruction = Instruction {
            off0: bigint!(1),
            off1: bigint!(2),
            off2: bigint!(3),
            imm: None,
            dst_register: Register::FP,
            op0_register: Register::AP,
            op1_addr: Op1Addr::AP,
            res: Res::Mul,
            pc_update: PcUpdate::Jump,
            ap_update: ApUpdate::Regular,
            fp_update: FpUpdate::Regular,
            opcode: Opcode::AssertEq,
        };

        let mut vm = VirtualMachine::new(bigint!(127), Vec::new());
        vm.run_context.pc = MaybeRelocatable::Int(bigint!(4));
        vm.run_context.ap = MaybeRelocatable::Int(bigint!(5));
        vm.run_context.fp = MaybeRelocatable::Int(bigint!(6));

        let dst = MaybeRelocatable::Int(bigint!(4));
        let op1 = MaybeRelocatable::Int(bigint!(2));
        assert_eq!(
            Ok((
                Some(MaybeRelocatable::Int(bigint!(2))),
                Some(MaybeRelocatable::Int(bigint!(4)))
            )),
            vm.deduce_op0(&instruction, Some(&dst), Some(&op1))
        );
    }

    #[test]
    fn deduce_op0_opcode_assert_eq_res_mul_zero_op1() {
        let instruction = Instruction {
            off0: bigint!(1),
            off1: bigint!(2),
            off2: bigint!(3),
            imm: None,
            dst_register: Register::FP,
            op0_register: Register::AP,
            op1_addr: Op1Addr::AP,
            res: Res::Mul,
            pc_update: PcUpdate::Jump,
            ap_update: ApUpdate::Regular,
            fp_update: FpUpdate::Regular,
            opcode: Opcode::AssertEq,
        };

        let mut vm = VirtualMachine::new(bigint!(127), Vec::new());
        vm.run_context.pc = MaybeRelocatable::Int(bigint!(4));
        vm.run_context.ap = MaybeRelocatable::Int(bigint!(5));
        vm.run_context.fp = MaybeRelocatable::Int(bigint!(6));

        let dst = MaybeRelocatable::Int(bigint!(4));
        let op1 = MaybeRelocatable::Int(bigint!(0));
        assert_eq!(
            Ok((None, None)),
            vm.deduce_op0(&instruction, Some(&dst), Some(&op1))
        );
    }

    #[test]
    fn deduce_op0_opcode_assert_eq_res_op1() {
        let instruction = Instruction {
            off0: bigint!(1),
            off1: bigint!(2),
            off2: bigint!(3),
            imm: None,
            dst_register: Register::FP,
            op0_register: Register::AP,
            op1_addr: Op1Addr::AP,
            res: Res::Op1,
            pc_update: PcUpdate::Jump,
            ap_update: ApUpdate::Regular,
            fp_update: FpUpdate::Regular,
            opcode: Opcode::AssertEq,
        };

        let mut vm = VirtualMachine::new(bigint!(127), Vec::new());
        vm.run_context.pc = MaybeRelocatable::Int(bigint!(4));
        vm.run_context.ap = MaybeRelocatable::Int(bigint!(5));
        vm.run_context.fp = MaybeRelocatable::Int(bigint!(6));

        let dst = MaybeRelocatable::Int(bigint!(4));
        let op1 = MaybeRelocatable::Int(bigint!(0));
        assert_eq!(
            Ok((None, None)),
            vm.deduce_op0(&instruction, Some(&dst), Some(&op1))
        );
    }

    #[test]
    fn deduce_op0_opcode_ret() {
        let instruction = Instruction {
            off0: bigint!(1),
            off1: bigint!(2),
            off2: bigint!(3),
            imm: None,
            dst_register: Register::FP,
            op0_register: Register::AP,
            op1_addr: Op1Addr::AP,
            res: Res::Mul,
            pc_update: PcUpdate::Jump,
            ap_update: ApUpdate::Regular,
            fp_update: FpUpdate::Regular,
            opcode: Opcode::Ret,
        };

        let mut vm = VirtualMachine::new(bigint!(127), Vec::new());
        vm.run_context.pc = MaybeRelocatable::Int(bigint!(4));
        vm.run_context.ap = MaybeRelocatable::Int(bigint!(5));
        vm.run_context.fp = MaybeRelocatable::Int(bigint!(6));

        let dst = MaybeRelocatable::Int(bigint!(4));
        let op1 = MaybeRelocatable::Int(bigint!(0));
        assert_eq!(
            Ok((None, None)),
            vm.deduce_op0(&instruction, Some(&dst), Some(&op1))
        );
    }

    #[test]
    fn deduce_op1_opcode_call() {
        let instruction = Instruction {
            off0: bigint!(1),
            off1: bigint!(2),
            off2: bigint!(3),
            imm: None,
            dst_register: Register::FP,
            op0_register: Register::AP,
            op1_addr: Op1Addr::AP,
            res: Res::Add,
            pc_update: PcUpdate::Jump,
            ap_update: ApUpdate::Regular,
            fp_update: FpUpdate::Regular,
            opcode: Opcode::Call,
        };

        let mut vm = VirtualMachine::new(bigint!(127), Vec::new());
        vm.run_context.pc = MaybeRelocatable::Int(bigint!(4));
        vm.run_context.ap = MaybeRelocatable::Int(bigint!(5));
        vm.run_context.fp = MaybeRelocatable::Int(bigint!(6));

        assert_eq!(Ok((None, None)), vm.deduce_op1(&instruction, None, None));
    }

    #[test]
    fn deduce_op1_opcode_assert_eq_res_add_with_optionals() {
        let instruction = Instruction {
            off0: bigint!(1),
            off1: bigint!(2),
            off2: bigint!(3),
            imm: None,
            dst_register: Register::FP,
            op0_register: Register::AP,
            op1_addr: Op1Addr::AP,
            res: Res::Add,
            pc_update: PcUpdate::Jump,
            ap_update: ApUpdate::Regular,
            fp_update: FpUpdate::Regular,
            opcode: Opcode::AssertEq,
        };

        let mut vm = VirtualMachine::new(bigint!(127), Vec::new());
        vm.run_context.pc = MaybeRelocatable::Int(bigint!(4));
        vm.run_context.ap = MaybeRelocatable::Int(bigint!(5));
        vm.run_context.fp = MaybeRelocatable::Int(bigint!(6));

        let dst = MaybeRelocatable::Int(bigint!(3));
        let op0 = MaybeRelocatable::Int(bigint!(2));
        assert_eq!(
            Ok((
                Some(MaybeRelocatable::Int(bigint!(1))),
                Some(MaybeRelocatable::Int(bigint!(3)))
            )),
            vm.deduce_op1(&instruction, Some(&dst), Some(op0))
        );
    }

    #[test]
    fn deduce_op1_opcode_assert_eq_res_add_without_optionals() {
        let instruction = Instruction {
            off0: bigint!(1),
            off1: bigint!(2),
            off2: bigint!(3),
            imm: None,
            dst_register: Register::FP,
            op0_register: Register::AP,
            op1_addr: Op1Addr::AP,
            res: Res::Add,
            pc_update: PcUpdate::Jump,
            ap_update: ApUpdate::Regular,
            fp_update: FpUpdate::Regular,
            opcode: Opcode::AssertEq,
        };

        let mut vm = VirtualMachine::new(bigint!(127), Vec::new());
        vm.run_context.pc = MaybeRelocatable::Int(bigint!(4));
        vm.run_context.ap = MaybeRelocatable::Int(bigint!(5));
        vm.run_context.fp = MaybeRelocatable::Int(bigint!(6));

        assert_eq!(Ok((None, None)), vm.deduce_op1(&instruction, None, None));
    }

    #[test]
    fn deduce_op1_opcode_assert_eq_res_mul_non_zero_op0() {
        let instruction = Instruction {
            off0: bigint!(1),
            off1: bigint!(2),
            off2: bigint!(3),
            imm: None,
            dst_register: Register::FP,
            op0_register: Register::AP,
            op1_addr: Op1Addr::AP,
            res: Res::Mul,
            pc_update: PcUpdate::Jump,
            ap_update: ApUpdate::Regular,
            fp_update: FpUpdate::Regular,
            opcode: Opcode::AssertEq,
        };

        let mut vm = VirtualMachine::new(bigint!(127), Vec::new());
        vm.run_context.pc = MaybeRelocatable::Int(bigint!(4));
        vm.run_context.ap = MaybeRelocatable::Int(bigint!(5));
        vm.run_context.fp = MaybeRelocatable::Int(bigint!(6));

        let dst = MaybeRelocatable::Int(bigint!(4));
        let op0 = MaybeRelocatable::Int(bigint!(2));
        assert_eq!(
            Ok((
                Some(MaybeRelocatable::Int(bigint!(2))),
                Some(MaybeRelocatable::Int(bigint!(4)))
            )),
            vm.deduce_op1(&instruction, Some(&dst), Some(op0))
        );
    }

    #[test]
    fn deduce_op1_opcode_assert_eq_res_mul_zero_op0() {
        let instruction = Instruction {
            off0: bigint!(1),
            off1: bigint!(2),
            off2: bigint!(3),
            imm: None,
            dst_register: Register::FP,
            op0_register: Register::AP,
            op1_addr: Op1Addr::AP,
            res: Res::Mul,
            pc_update: PcUpdate::Jump,
            ap_update: ApUpdate::Regular,
            fp_update: FpUpdate::Regular,
            opcode: Opcode::AssertEq,
        };

        let mut vm = VirtualMachine::new(bigint!(127), Vec::new());
        vm.run_context.pc = MaybeRelocatable::Int(bigint!(4));
        vm.run_context.ap = MaybeRelocatable::Int(bigint!(5));
        vm.run_context.fp = MaybeRelocatable::Int(bigint!(6));

        let dst = MaybeRelocatable::Int(bigint!(4));
        let op0 = MaybeRelocatable::Int(bigint!(0));
        assert_eq!(
            Ok((None, None)),
            vm.deduce_op1(&instruction, Some(&dst), Some(op0))
        );
    }

    #[test]
    fn deduce_op1_opcode_assert_eq_res_op1_without_dst() {
        let instruction = Instruction {
            off0: bigint!(1),
            off1: bigint!(2),
            off2: bigint!(3),
            imm: None,
            dst_register: Register::FP,
            op0_register: Register::AP,
            op1_addr: Op1Addr::AP,
            res: Res::Op1,
            pc_update: PcUpdate::Jump,
            ap_update: ApUpdate::Regular,
            fp_update: FpUpdate::Regular,
            opcode: Opcode::AssertEq,
        };

        let mut vm = VirtualMachine::new(bigint!(127), Vec::new());
        vm.run_context.pc = MaybeRelocatable::Int(bigint!(4));
        vm.run_context.ap = MaybeRelocatable::Int(bigint!(5));
        vm.run_context.fp = MaybeRelocatable::Int(bigint!(6));

        let op0 = MaybeRelocatable::Int(bigint!(0));
        assert_eq!(
            Ok((None, None)),
            vm.deduce_op1(&instruction, None, Some(op0))
        );
    }

    #[test]
    fn deduce_op1_opcode_assert_eq_res_op1_with_dst() {
        let instruction = Instruction {
            off0: bigint!(1),
            off1: bigint!(2),
            off2: bigint!(3),
            imm: None,
            dst_register: Register::FP,
            op0_register: Register::AP,
            op1_addr: Op1Addr::AP,
            res: Res::Op1,
            pc_update: PcUpdate::Jump,
            ap_update: ApUpdate::Regular,
            fp_update: FpUpdate::Regular,
            opcode: Opcode::AssertEq,
        };

        let mut vm = VirtualMachine::new(bigint!(127), Vec::new());
        vm.run_context.pc = MaybeRelocatable::Int(bigint!(4));
        vm.run_context.ap = MaybeRelocatable::Int(bigint!(5));
        vm.run_context.fp = MaybeRelocatable::Int(bigint!(6));

        let dst = MaybeRelocatable::Int(bigint!(7));
        assert_eq!(
            Ok((
                Some(MaybeRelocatable::Int(bigint!(7))),
                Some(MaybeRelocatable::Int(bigint!(7)))
            )),
            vm.deduce_op1(&instruction, Some(&dst), None)
        );
    }

    #[test]
    fn compute_res_op1() {
        let instruction = Instruction {
            off0: bigint!(1),
            off1: bigint!(2),
            off2: bigint!(3),
            imm: None,
            dst_register: Register::FP,
            op0_register: Register::AP,
            op1_addr: Op1Addr::AP,
            res: Res::Op1,
            pc_update: PcUpdate::Jump,
            ap_update: ApUpdate::Regular,
            fp_update: FpUpdate::Regular,
            opcode: Opcode::AssertEq,
        };

        let mut vm = VirtualMachine::new(bigint!(127), Vec::new());
        vm.run_context.pc = MaybeRelocatable::Int(bigint!(4));
        vm.run_context.ap = MaybeRelocatable::Int(bigint!(5));
        vm.run_context.fp = MaybeRelocatable::Int(bigint!(6));

        let op1 = MaybeRelocatable::Int(bigint!(7));
        let op0 = MaybeRelocatable::Int(bigint!(9));
        assert_eq!(
            Ok(Some(MaybeRelocatable::Int(bigint!(7)))),
            vm.compute_res(&instruction, &op0, &op1)
        );
    }

    #[test]
    fn compute_res_add() {
        let instruction = Instruction {
            off0: bigint!(1),
            off1: bigint!(2),
            off2: bigint!(3),
            imm: None,
            dst_register: Register::FP,
            op0_register: Register::AP,
            op1_addr: Op1Addr::AP,
            res: Res::Add,
            pc_update: PcUpdate::Jump,
            ap_update: ApUpdate::Regular,
            fp_update: FpUpdate::Regular,
            opcode: Opcode::AssertEq,
        };

        let mut vm = VirtualMachine::new(bigint!(127), Vec::new());
        vm.run_context.pc = MaybeRelocatable::Int(bigint!(4));
        vm.run_context.ap = MaybeRelocatable::Int(bigint!(5));
        vm.run_context.fp = MaybeRelocatable::Int(bigint!(6));

        let op1 = MaybeRelocatable::Int(bigint!(7));
        let op0 = MaybeRelocatable::Int(bigint!(9));
        assert_eq!(
            Ok(Some(MaybeRelocatable::Int(bigint!(16)))),
            vm.compute_res(&instruction, &op0, &op1)
        );
    }

    #[test]
    fn compute_res_mul_int_operands() {
        let instruction = Instruction {
            off0: bigint!(1),
            off1: bigint!(2),
            off2: bigint!(3),
            imm: None,
            dst_register: Register::FP,
            op0_register: Register::AP,
            op1_addr: Op1Addr::AP,
            res: Res::Mul,
            pc_update: PcUpdate::Jump,
            ap_update: ApUpdate::Regular,
            fp_update: FpUpdate::Regular,
            opcode: Opcode::AssertEq,
        };

        let mut vm = VirtualMachine::new(bigint!(127), Vec::new());
        vm.run_context.pc = MaybeRelocatable::Int(bigint!(4));
        vm.run_context.ap = MaybeRelocatable::Int(bigint!(5));
        vm.run_context.fp = MaybeRelocatable::Int(bigint!(6));

        let op1 = MaybeRelocatable::Int(bigint!(7));
        let op0 = MaybeRelocatable::Int(bigint!(9));
        assert_eq!(
            Ok(Some(MaybeRelocatable::Int(bigint!(63)))),
            vm.compute_res(&instruction, &op0, &op1)
        );
    }

    #[test]
    fn compute_res_mul_relocatable_values() {
        let instruction = Instruction {
            off0: bigint!(1),
            off1: bigint!(2),
            off2: bigint!(3),
            imm: None,
            dst_register: Register::FP,
            op0_register: Register::AP,
            op1_addr: Op1Addr::AP,
            res: Res::Mul,
            pc_update: PcUpdate::Jump,
            ap_update: ApUpdate::Regular,
            fp_update: FpUpdate::Regular,
            opcode: Opcode::AssertEq,
        };

        let mut vm = VirtualMachine::new(bigint!(127), Vec::new());
        vm.run_context.pc = MaybeRelocatable::Int(bigint!(4));
        vm.run_context.ap = MaybeRelocatable::Int(bigint!(5));
        vm.run_context.fp = MaybeRelocatable::Int(bigint!(6));

        let op1 = MaybeRelocatable::from((2, 3));
        let op0 = MaybeRelocatable::from((2, 6));
        assert_eq!(
            Err(VirtualMachineError::PureValue),
            vm.compute_res(&instruction, &op0, &op1)
        );
    }

    #[test]
    fn compute_res_unconstrained() {
        let instruction = Instruction {
            off0: bigint!(1),
            off1: bigint!(2),
            off2: bigint!(3),
            imm: None,
            dst_register: Register::FP,
            op0_register: Register::AP,
            op1_addr: Op1Addr::AP,
            res: Res::Unconstrained,
            pc_update: PcUpdate::Jump,
            ap_update: ApUpdate::Regular,
            fp_update: FpUpdate::Regular,
            opcode: Opcode::AssertEq,
        };

        let mut vm = VirtualMachine::new(bigint!(127), Vec::new());
        vm.run_context.pc = MaybeRelocatable::Int(bigint!(4));
        vm.run_context.ap = MaybeRelocatable::Int(bigint!(5));
        vm.run_context.fp = MaybeRelocatable::Int(bigint!(6));

        let op1 = MaybeRelocatable::Int(bigint!(7));
        let op0 = MaybeRelocatable::Int(bigint!(9));
        assert_eq!(Ok(None), vm.compute_res(&instruction, &op0, &op1));
    }

    #[test]
    fn deduce_dst_opcode_assert_eq_with_res() {
        let instruction = Instruction {
            off0: bigint!(1),
            off1: bigint!(2),
            off2: bigint!(3),
            imm: None,
            dst_register: Register::FP,
            op0_register: Register::AP,
            op1_addr: Op1Addr::AP,
            res: Res::Unconstrained,
            pc_update: PcUpdate::Jump,
            ap_update: ApUpdate::Regular,
            fp_update: FpUpdate::Regular,
            opcode: Opcode::AssertEq,
        };

        let mut vm = VirtualMachine::new(bigint!(127), Vec::new());
        vm.run_context.pc = MaybeRelocatable::Int(bigint!(4));
        vm.run_context.ap = MaybeRelocatable::Int(bigint!(5));
        vm.run_context.fp = MaybeRelocatable::Int(bigint!(6));

        let res = MaybeRelocatable::Int(bigint!(7));
        assert_eq!(
            Some(MaybeRelocatable::Int(bigint!(7))),
            vm.deduce_dst(&instruction, Some(&res))
        );
    }

    #[test]
    fn deduce_dst_opcode_assert_eq_without_res() {
        let instruction = Instruction {
            off0: bigint!(1),
            off1: bigint!(2),
            off2: bigint!(3),
            imm: None,
            dst_register: Register::FP,
            op0_register: Register::AP,
            op1_addr: Op1Addr::AP,
            res: Res::Unconstrained,
            pc_update: PcUpdate::Jump,
            ap_update: ApUpdate::Regular,
            fp_update: FpUpdate::Regular,
            opcode: Opcode::AssertEq,
        };

        let mut vm = VirtualMachine::new(bigint!(127), Vec::new());
        vm.run_context.pc = MaybeRelocatable::Int(bigint!(4));
        vm.run_context.ap = MaybeRelocatable::Int(bigint!(5));
        vm.run_context.fp = MaybeRelocatable::Int(bigint!(6));

        assert_eq!(None, vm.deduce_dst(&instruction, None));
    }

    #[test]
    fn deduce_dst_opcode_call() {
        let instruction = Instruction {
            off0: bigint!(1),
            off1: bigint!(2),
            off2: bigint!(3),
            imm: None,
            dst_register: Register::FP,
            op0_register: Register::AP,
            op1_addr: Op1Addr::AP,
            res: Res::Unconstrained,
            pc_update: PcUpdate::Jump,
            ap_update: ApUpdate::Regular,
            fp_update: FpUpdate::Regular,
            opcode: Opcode::Call,
        };

        let mut vm = VirtualMachine::new(bigint!(127), Vec::new());
        vm.run_context.pc = MaybeRelocatable::Int(bigint!(4));
        vm.run_context.ap = MaybeRelocatable::Int(bigint!(5));
        vm.run_context.fp = MaybeRelocatable::Int(bigint!(6));

        assert_eq!(
            Some(MaybeRelocatable::Int(bigint!(6))),
            vm.deduce_dst(&instruction, None)
        );
    }

    #[test]
    fn deduce_dst_opcode_ret() {
        let instruction = Instruction {
            off0: bigint!(1),
            off1: bigint!(2),
            off2: bigint!(3),
            imm: None,
            dst_register: Register::FP,
            op0_register: Register::AP,
            op1_addr: Op1Addr::AP,
            res: Res::Unconstrained,
            pc_update: PcUpdate::Jump,
            ap_update: ApUpdate::Regular,
            fp_update: FpUpdate::Regular,
            opcode: Opcode::Ret,
        };

        let mut vm = VirtualMachine::new(bigint!(127), Vec::new());
        vm.run_context.pc = MaybeRelocatable::Int(bigint!(4));
        vm.run_context.ap = MaybeRelocatable::Int(bigint!(5));
        vm.run_context.fp = MaybeRelocatable::Int(bigint!(6));

        assert_eq!(None, vm.deduce_dst(&instruction, None));
    }

    #[test]
    fn compute_operands_add_ap() {
        let inst = Instruction {
            off0: bigint!(0),
            off1: bigint!(1),
            off2: bigint!(2),
            imm: None,
            dst_register: Register::AP,
            op0_register: Register::AP,
            op1_addr: Op1Addr::AP,
            res: Res::Add,
            pc_update: PcUpdate::Regular,
            ap_update: ApUpdate::Regular,
            fp_update: FpUpdate::Regular,
            opcode: Opcode::NOp,
        };

        let mut vm = VirtualMachine::new(bigint!(127), Vec::new());
        vm.memory.data.push(Vec::new());
        let dst_addr = MaybeRelocatable::from((0, 0));
        let dst_addr_value = MaybeRelocatable::Int(bigint!(5));
        let op0_addr = MaybeRelocatable::from((0, 1));
        let op0_addr_value = MaybeRelocatable::Int(bigint!(2));
        let op1_addr = MaybeRelocatable::from((0, 2));
        let op1_addr_value = MaybeRelocatable::Int(bigint!(3));
        vm.memory.insert(&dst_addr, &dst_addr_value).unwrap();
        vm.memory.insert(&op0_addr, &op0_addr_value).unwrap();
        vm.memory.insert(&op1_addr, &op1_addr_value).unwrap();

        let expected_operands = Operands {
            dst: dst_addr_value.clone(),
            res: Some(dst_addr_value.clone()),
            op0: op0_addr_value.clone(),
            op1: op1_addr_value.clone(),
        };

        let expected_addresses: Vec<MaybeRelocatable> =
            vec![dst_addr.clone(), op0_addr.clone(), op1_addr.clone()];
        let (operands, addresses) = vm.compute_operands(&inst).unwrap();
        assert!(operands == expected_operands);
        assert!(addresses == expected_addresses);
    }

    #[test]
    fn compute_operands_mul_fp() {
        let inst = Instruction {
            off0: bigint!(0),
            off1: bigint!(1),
            off2: bigint!(2),
            imm: None,
            dst_register: Register::FP,
            op0_register: Register::FP,
            op1_addr: Op1Addr::FP,
            res: Res::Mul,
            pc_update: PcUpdate::Regular,
            ap_update: ApUpdate::Regular,
            fp_update: FpUpdate::Regular,
            opcode: Opcode::NOp,
        };
        let mut vm = VirtualMachine::new(bigint!(127), Vec::new());
        vm.memory.data.push(Vec::new());
        let dst_addr = MaybeRelocatable::from((0, 0));
        let dst_addr_value = MaybeRelocatable::from(bigint!(6));
        let op0_addr = MaybeRelocatable::from((0, 1));
        let op0_addr_value = MaybeRelocatable::from(bigint!(2));
        let op1_addr = MaybeRelocatable::from((0, 2));
        let op1_addr_value = MaybeRelocatable::from(bigint!(3));
        vm.memory.insert(&dst_addr, &dst_addr_value).unwrap();
        vm.memory.insert(&op0_addr, &op0_addr_value).unwrap();
        vm.memory.insert(&op1_addr, &op1_addr_value).unwrap();

        let expected_operands = Operands {
            dst: dst_addr_value.clone(),
            res: Some(dst_addr_value.clone()),
            op0: op0_addr_value.clone(),
            op1: op1_addr_value.clone(),
        };

        let expected_addresses: Vec<MaybeRelocatable> =
            vec![dst_addr.clone(), op0_addr.clone(), op1_addr.clone()];
        let (operands, addresses) = vm.compute_operands(&inst).unwrap();
        assert!(operands == expected_operands);
        assert!(addresses == expected_addresses);
    }

    #[test]
    fn compute_jnz() {
        let instruction = Instruction {
            off0: bigint!(1),
            off1: bigint!(1),
            off2: bigint!(1),
            imm: Some(bigint!(4)),
            dst_register: Register::AP,
            op0_register: Register::AP,
            op1_addr: Op1Addr::Imm,
            res: Res::Unconstrained,
            pc_update: PcUpdate::Jnz,
            ap_update: ApUpdate::Regular,
            fp_update: FpUpdate::Regular,
            opcode: Opcode::NOp,
        };

        let mem_arr = vec![
            (
                MaybeRelocatable::from((0, 0)),
                MaybeRelocatable::Int(bigint64!(0x206800180018001)),
            ),
            (
                MaybeRelocatable::RelocatableValue(relocatable!(0, 1)),
                MaybeRelocatable::Int(bigint64!(0x4)),
            ),
        ];

<<<<<<< HEAD
        let mut vm = VirtualMachine::new(bigint!(127), Vec::new());
        vm.memory = Memory::from(mem_arr.clone(), 2).unwrap();
=======
        let mut vm = VirtualMachine::new(bigint!(127), BTreeMap::new());
        vm.memory = memory_from(mem_arr.clone(), 2).unwrap();
>>>>>>> 2a7529f2

        let expected_operands = Operands {
            dst: MaybeRelocatable::Int(bigint64!(0x4)),
            res: None,
            op0: MaybeRelocatable::Int(bigint64!(0x4)),
            op1: MaybeRelocatable::Int(bigint64!(0x4)),
        };

        let expected_addresses: Vec<MaybeRelocatable> = vec![MaybeRelocatable::from((0, 1)); 3];

        let (operands, addresses) = vm.compute_operands(&instruction).unwrap();

        assert!(operands == expected_operands);
        assert!(addresses == expected_addresses);
        assert_eq!(vm.step(), Ok(()));
        assert_eq!(vm.run_context.pc, MaybeRelocatable::from((0, 4)));
    }

    #[test]
    fn opcode_assertions_res_unconstrained() {
        let instruction = Instruction {
            off0: bigint!(1),
            off1: bigint!(2),
            off2: bigint!(3),
            imm: None,
            dst_register: Register::FP,
            op0_register: Register::AP,
            op1_addr: Op1Addr::AP,
            res: Res::Add,
            pc_update: PcUpdate::Regular,
            ap_update: ApUpdate::Regular,
            fp_update: FpUpdate::APPlus2,
            opcode: Opcode::AssertEq,
        };

        let operands = Operands {
            dst: MaybeRelocatable::Int(bigint!(8)),
            res: None,
            op0: MaybeRelocatable::Int(bigint!(9)),
            op1: MaybeRelocatable::Int(bigint!(10)),
        };

        let mut vm = VirtualMachine::new(bigint!(127), Vec::new());
        vm.run_context.pc = MaybeRelocatable::Int(bigint!(4));
        vm.run_context.ap = MaybeRelocatable::Int(bigint!(5));
        vm.run_context.fp = MaybeRelocatable::Int(bigint!(6));

        assert_eq!(
            vm.opcode_assertions(&instruction, &operands),
            Err(VirtualMachineError::UnconstrainedResAssertEq)
        );
    }

    #[test]
    fn opcode_assertions_instruction_failed() {
        let instruction = Instruction {
            off0: bigint!(1),
            off1: bigint!(2),
            off2: bigint!(3),
            imm: None,
            dst_register: Register::FP,
            op0_register: Register::AP,
            op1_addr: Op1Addr::AP,
            res: Res::Add,
            pc_update: PcUpdate::Regular,
            ap_update: ApUpdate::Regular,
            fp_update: FpUpdate::APPlus2,
            opcode: Opcode::AssertEq,
        };

        let operands = Operands {
            dst: MaybeRelocatable::Int(bigint!(9)),
            res: Some(MaybeRelocatable::Int(bigint!(8))),
            op0: MaybeRelocatable::Int(bigint!(9)),
            op1: MaybeRelocatable::Int(bigint!(10)),
        };

        let mut vm = VirtualMachine::new(bigint!(127), Vec::new());
        vm.run_context.pc = MaybeRelocatable::Int(bigint!(4));
        vm.run_context.ap = MaybeRelocatable::Int(bigint!(5));
        vm.run_context.fp = MaybeRelocatable::Int(bigint!(6));

        assert_eq!(
            vm.opcode_assertions(&instruction, &operands),
            Err(VirtualMachineError::DiffAssertValues(
                bigint!(8),
                bigint!(9)
            ))
        );
    }

    #[test]
    fn opcode_assertions_inconsistent_op0() {
        let instruction = Instruction {
            off0: bigint!(1),
            off1: bigint!(2),
            off2: bigint!(3),
            imm: None,
            dst_register: Register::FP,
            op0_register: Register::AP,
            op1_addr: Op1Addr::AP,
            res: Res::Add,
            pc_update: PcUpdate::Regular,
            ap_update: ApUpdate::Regular,
            fp_update: FpUpdate::APPlus2,
            opcode: Opcode::Call,
        };

        let operands = Operands {
            dst: MaybeRelocatable::Int(bigint!(8)),
            res: Some(MaybeRelocatable::Int(bigint!(8))),
            op0: MaybeRelocatable::Int(bigint!(9)),
            op1: MaybeRelocatable::Int(bigint!(10)),
        };

        let mut vm = VirtualMachine::new(bigint!(127), Vec::new());
        vm.run_context.pc = MaybeRelocatable::Int(bigint!(4));
        vm.run_context.ap = MaybeRelocatable::Int(bigint!(5));
        vm.run_context.fp = MaybeRelocatable::Int(bigint!(6));

        assert_eq!(
            vm.opcode_assertions(&instruction, &operands),
            Err(VirtualMachineError::CantWriteReturnPc(
                bigint!(9),
                bigint!(5)
            ))
        );
    }

    #[test]
    fn opcode_assertions_inconsistent_dst() {
        let instruction = Instruction {
            off0: bigint!(1),
            off1: bigint!(2),
            off2: bigint!(3),
            imm: None,
            dst_register: Register::FP,
            op0_register: Register::AP,
            op1_addr: Op1Addr::AP,
            res: Res::Add,
            pc_update: PcUpdate::Regular,
            ap_update: ApUpdate::Regular,
            fp_update: FpUpdate::APPlus2,
            opcode: Opcode::Call,
        };

        let operands = Operands {
            dst: MaybeRelocatable::Int(bigint!(8)),
            res: Some(MaybeRelocatable::Int(bigint!(8))),
            op0: MaybeRelocatable::Int(bigint!(9)),
            op1: MaybeRelocatable::Int(bigint!(10)),
        };

        let run_context = RunContext {
            pc: MaybeRelocatable::Int(bigint!(8)),
            ap: MaybeRelocatable::Int(bigint!(5)),
            fp: MaybeRelocatable::Int(bigint!(6)),
            prime: bigint!(127),
        };

        let vm = VirtualMachine {
            run_context: run_context,
            prime: bigint!(127),
            _program_base: None,
            builtin_runners: Vec::new(),
            memory: Memory::new(),
            accessed_addresses: HashSet::<MaybeRelocatable>::new(),
            trace: Vec::<TraceEntry>::new(),
            current_step: 1,
            skip_instruction_execution: false,
        };

        assert_eq!(
            vm.opcode_assertions(&instruction, &operands),
            Err(VirtualMachineError::CantWriteReturnFp(
                bigint!(8),
                bigint!(6)
            ))
        );
    }

    #[test]
    ///Test for a simple program execution
    /// Used program code:
    /// func main():
    ///let a = 1
    ///let b = 2
    ///let c = a + b
    //return()
    //end
    /// Memory taken from original vm
    /// {RelocatableValue(segment_index=0, offset=0): 2345108766317314046,
    ///  RelocatableValue(segment_index=1, offset=0): RelocatableValue(segment_index=2, offset=0),
    ///  RelocatableValue(segment_index=1, offset=1): RelocatableValue(segment_index=3, offset=0)}
    /// Current register values:
    /// AP 1:2
    /// FP 1:2
    /// PC 0:0
    fn test_step_for_preset_memory() {
        let mut vm = VirtualMachine::new(
            BigInt::new(Sign::Plus, vec![1, 0, 0, 0, 0, 0, 17, 134217728]),
            Vec::new(),
        );
        for _ in 0..4 {
            vm.memory.data.push(Vec::new());
        }
        vm.run_context.pc = MaybeRelocatable::from((0, 0));
        vm.run_context.ap = MaybeRelocatable::from((1, 2));
        vm.run_context.fp = MaybeRelocatable::from((1, 2));
        vm.memory
            .insert(
                &MaybeRelocatable::from((0, 0)),
                &MaybeRelocatable::Int(BigInt::from_i64(2345108766317314046).unwrap()),
            )
            .unwrap();
        vm.memory
            .insert(
                &MaybeRelocatable::from((1, 0)),
                &MaybeRelocatable::from((2, 0)),
            )
            .unwrap();
        vm.memory
            .insert(
                &MaybeRelocatable::from((1, 1)),
                &MaybeRelocatable::from((3, 0)),
            )
            .unwrap();
        assert_eq!(vm.step(), Ok(()));
        assert_eq!(
            vm.trace[0],
            TraceEntry {
                pc: MaybeRelocatable::from((0, 0)),
                fp: MaybeRelocatable::from((1, 2)),
                ap: MaybeRelocatable::from((1, 2))
            }
        );
        assert_eq!(vm.run_context.pc, MaybeRelocatable::from((3, 0)));
        assert_eq!(vm.run_context.ap, MaybeRelocatable::from((1, 2)));
        assert_eq!(vm.run_context.fp, MaybeRelocatable::from((2, 0)));
        assert!(vm
            .accessed_addresses
            .contains(&MaybeRelocatable::from((1, 0))));
        assert!(vm
            .accessed_addresses
            .contains(&MaybeRelocatable::from((1, 1))));
        assert!(vm
            .accessed_addresses
            .contains(&MaybeRelocatable::from((0, 0))));
    }

    #[test]
    /*
    Test for a simple program execution
    Used program code:
        func myfunc(a: felt) -> (r: felt):
            let b = a * 2
            return(b)
        end
        func main():
            let a = 1
            let b = myfunc(a)
            return()
        end
    Memory taken from original vm:
    {RelocatableValue(segment_index=0, offset=0): 5207990763031199744,
    RelocatableValue(segment_index=0, offset=1): 2,
    RelocatableValue(segment_index=0, offset=2): 2345108766317314046,
    RelocatableValue(segment_index=0, offset=3): 5189976364521848832,
    RelocatableValue(segment_index=0, offset=4): 1,
    RelocatableValue(segment_index=0, offset=5): 1226245742482522112,
    RelocatableValue(segment_index=0, offset=6): 3618502788666131213697322783095070105623107215331596699973092056135872020476,
    RelocatableValue(segment_index=0, offset=7): 2345108766317314046,
    RelocatableValue(segment_index=1, offset=0): RelocatableValue(segment_index=2, offset=0),
    RelocatableValue(segment_index=1, offset=1): RelocatableValue(segment_index=3, offset=0)}
    Current register values:
    AP 1:2
    FP 1:2
    PC 0:3
    Final Pc (not executed): 3:0
    This program consists of 5 steps
    */
    fn test_step_for_preset_memory_function_call() {
        let mut vm = VirtualMachine::new(
            BigInt::new(Sign::Plus, vec![1, 0, 0, 0, 0, 0, 17, 134217728]),
            Vec::new(),
        );
        for _ in 0..4 {
            vm.memory.data.push(Vec::new());
        }
        vm.run_context.pc = MaybeRelocatable::from((0, 3));
        vm.run_context.ap = MaybeRelocatable::from((1, 2));
        vm.run_context.fp = MaybeRelocatable::from((1, 2));

        //Insert values into memory
        vm.memory
            .insert(
                &MaybeRelocatable::from((0, 0)),
                &MaybeRelocatable::Int(BigInt::from_i64(5207990763031199744).unwrap()),
            )
            .unwrap();
        vm.memory
            .insert(
                &MaybeRelocatable::from((0, 1)),
                &MaybeRelocatable::Int(bigint!(2)),
            )
            .unwrap();
        vm.memory
            .insert(
                &MaybeRelocatable::from((0, 2)),
                &MaybeRelocatable::Int(BigInt::from_i64(2345108766317314046).unwrap()),
            )
            .unwrap();
        vm.memory
            .insert(
                &MaybeRelocatable::from((0, 3)),
                &MaybeRelocatable::Int(BigInt::from_i64(5189976364521848832).unwrap()),
            )
            .unwrap();
        vm.memory
            .insert(
                &MaybeRelocatable::from((0, 4)),
                &MaybeRelocatable::Int(bigint!(1)),
            )
            .unwrap();
        vm.memory
            .insert(
                &MaybeRelocatable::from((0, 5)),
                &MaybeRelocatable::Int(BigInt::from_i64(1226245742482522112).unwrap()),
            )
            .unwrap();
        vm.memory
            .insert(
                &MaybeRelocatable::from((0, 6)),
                &MaybeRelocatable::Int(BigInt::new(
                    Sign::Plus,
                    vec![
                        4294967292, 4294967295, 4294967295, 4294967295, 4294967295, 4294967295, 16,
                        134217728,
                    ],
                )),
            )
            .unwrap();
        vm.memory
            .insert(
                &MaybeRelocatable::from((0, 7)),
                &MaybeRelocatable::Int(BigInt::from_i64(2345108766317314046).unwrap()),
            )
            .unwrap();
        vm.memory
            .insert(
                &MaybeRelocatable::from((1, 0)),
                &MaybeRelocatable::from((2, 0)),
            )
            .unwrap();
        vm.memory
            .insert(
                &MaybeRelocatable::from((1, 1)),
                &MaybeRelocatable::from((3, 0)),
            )
            .unwrap();
        let final_pc = MaybeRelocatable::from((3, 0));
        //Run steps
        while vm.run_context.pc != final_pc {
            assert_eq!(vm.step(), Ok(()));
        }
        //Check final register values
        assert_eq!(vm.run_context.pc, MaybeRelocatable::from((3, 0)));

        assert_eq!(vm.run_context.ap, MaybeRelocatable::from((1, 6)));

        assert_eq!(vm.run_context.fp, MaybeRelocatable::from((2, 0)));
        //Check each TraceEntry in trace
        assert_eq!(vm.trace.len(), 5);
        assert_eq!(
            vm.trace[0],
            TraceEntry {
                pc: MaybeRelocatable::from((0, 3)),
                ap: MaybeRelocatable::from((1, 2)),
                fp: MaybeRelocatable::from((1, 2)),
            }
        );
        assert_eq!(
            vm.trace[1],
            TraceEntry {
                pc: MaybeRelocatable::from((0, 5)),
                ap: MaybeRelocatable::from((1, 3)),
                fp: MaybeRelocatable::from((1, 2)),
            }
        );
        assert_eq!(
            vm.trace[2],
            TraceEntry {
                pc: MaybeRelocatable::from((0, 0)),
                ap: MaybeRelocatable::from((1, 5)),
                fp: MaybeRelocatable::from((1, 5)),
            }
        );
        assert_eq!(
            vm.trace[3],
            TraceEntry {
                pc: MaybeRelocatable::from((0, 2)),
                ap: MaybeRelocatable::from((1, 6)),
                fp: MaybeRelocatable::from((1, 5)),
            }
        );
        assert_eq!(
            vm.trace[4],
            TraceEntry {
                pc: MaybeRelocatable::from((0, 7)),
                ap: MaybeRelocatable::from((1, 6)),
                fp: MaybeRelocatable::from((1, 2)),
            }
        );
        //Check accessed_addresses
        //Order will differ from python vm execution, (due to python version using set's update() method)
        //We will instead check that all elements are contained and not duplicated
        assert_eq!(vm.accessed_addresses.len(), 14);
        assert_eq!(vm.accessed_addresses.len(), 14);
        //Check each element individually
        assert!(vm
            .accessed_addresses
            .contains(&MaybeRelocatable::from((0, 1))));
        assert!(vm
            .accessed_addresses
            .contains(&MaybeRelocatable::from((0, 7))));
        assert!(vm
            .accessed_addresses
            .contains(&MaybeRelocatable::from((1, 2))));
        assert!(vm
            .accessed_addresses
            .contains(&MaybeRelocatable::from((0, 4))));
        assert!(vm
            .accessed_addresses
            .contains(&MaybeRelocatable::from((0, 0))));
        assert!(vm
            .accessed_addresses
            .contains(&MaybeRelocatable::from((1, 5))));
        assert!(vm
            .accessed_addresses
            .contains(&MaybeRelocatable::from((1, 1))));
        assert!(vm
            .accessed_addresses
            .contains(&MaybeRelocatable::from((0, 3))));
        assert!(vm
            .accessed_addresses
            .contains(&MaybeRelocatable::from((1, 4))));
        assert!(vm
            .accessed_addresses
            .contains(&MaybeRelocatable::from((0, 6))));
        assert!(vm
            .accessed_addresses
            .contains(&MaybeRelocatable::from((0, 2))));
        assert!(vm
            .accessed_addresses
            .contains(&MaybeRelocatable::from((0, 5))));
        assert!(vm
            .accessed_addresses
            .contains(&MaybeRelocatable::from((1, 0))));
        assert!(vm
            .accessed_addresses
            .contains(&MaybeRelocatable::from((1, 3))));
    }

    #[test]
    /// Test the following program:
    /// ...
    /// [ap] = 4
    /// ap += 1
    /// [ap] = 5; ap++
    /// [ap] = [ap - 1] * [ap - 2]
    /// ...
    /// Original vm memory:
    /// RelocatableValue(segment_index=0, offset=0): '0x400680017fff8000',
    /// RelocatableValue(segment_index=0, offset=1): '0x4',
    /// RelocatableValue(segment_index=0, offset=2): '0x40780017fff7fff',
    /// RelocatableValue(segment_index=0, offset=3): '0x1',
    /// RelocatableValue(segment_index=0, offset=4): '0x480680017fff8000',
    /// RelocatableValue(segment_index=0, offset=5): '0x5',
    /// RelocatableValue(segment_index=0, offset=6): '0x40507ffe7fff8000',
    /// RelocatableValue(segment_index=0, offset=7): '0x208b7fff7fff7ffe',
    /// RelocatableValue(segment_index=1, offset=0): RelocatableValue(segment_index=2, offset=0),
    /// RelocatableValue(segment_index=1, offset=1): RelocatableValue(segment_index=3, offset=0),
    /// RelocatableValue(segment_index=1, offset=2): '0x4',
    /// RelocatableValue(segment_index=1, offset=3): '0x5',
    /// RelocatableValue(segment_index=1, offset=4): '0x14'
    fn multiplication_and_different_ap_increase() {
        let mem_arr = vec![
            (
                MaybeRelocatable::RelocatableValue(relocatable!(0, 0)),
                MaybeRelocatable::Int(bigint64!(0x400680017fff8000)),
            ),
            (
                MaybeRelocatable::RelocatableValue(relocatable!(0, 1)),
                MaybeRelocatable::Int(bigint!(0x4)),
            ),
            (
                MaybeRelocatable::RelocatableValue(relocatable!(0, 2)),
                MaybeRelocatable::Int(bigint64!(0x40780017fff7fff)),
            ),
            (
                MaybeRelocatable::RelocatableValue(relocatable!(0, 3)),
                MaybeRelocatable::Int(bigint!(0x1)),
            ),
            (
                MaybeRelocatable::RelocatableValue(relocatable!(0, 4)),
                MaybeRelocatable::Int(bigint64!(0x480680017fff8000)),
            ),
            (
                MaybeRelocatable::RelocatableValue(relocatable!(0, 5)),
                MaybeRelocatable::Int(bigint!(0x5)),
            ),
            (
                MaybeRelocatable::RelocatableValue(relocatable!(0, 6)),
                MaybeRelocatable::Int(bigint64!(0x40507ffe7fff8000)),
            ),
            (
                MaybeRelocatable::RelocatableValue(relocatable!(0, 7)),
                MaybeRelocatable::Int(bigint64!(0x208b7fff7fff7ffe)),
            ),
            (
                MaybeRelocatable::RelocatableValue(relocatable!(1, 0)),
                MaybeRelocatable::from((2, 0)),
            ),
            (
                MaybeRelocatable::RelocatableValue(relocatable!(1, 1)),
                MaybeRelocatable::from((3, 0)),
            ),
            (
                MaybeRelocatable::RelocatableValue(relocatable!(1, 2)),
                MaybeRelocatable::Int(bigint!(0x4)),
            ),
            (
                MaybeRelocatable::RelocatableValue(relocatable!(1, 3)),
                MaybeRelocatable::Int(bigint!(0x5)),
            ),
            (
                MaybeRelocatable::RelocatableValue(relocatable!(1, 4)),
                MaybeRelocatable::Int(bigint64!(0x14)),
            ),
        ];
        let mut vm = VirtualMachine::new(
            BigInt::new(Sign::Plus, vec![1, 0, 0, 0, 0, 0, 17, 134217728]),
            Vec::new(),
        );
        vm.run_context.pc = MaybeRelocatable::from((0, 0));
        vm.run_context.ap = MaybeRelocatable::from((1, 2));
        vm.run_context.fp = MaybeRelocatable::from((1, 2));
        vm.memory = memory_from(mem_arr.clone(), 2).unwrap();

        assert_eq!(vm.run_context.pc, MaybeRelocatable::from((0, 0)));
        assert_eq!(vm.run_context.ap, MaybeRelocatable::from((1, 2)));
        assert_eq!(vm.step(), Ok(()));
        assert_eq!(vm.run_context.pc, MaybeRelocatable::from((0, 2)));
        assert_eq!(vm.run_context.ap, MaybeRelocatable::from((1, 2)));

        assert_eq!(
            vm.memory.get(&vm.run_context.ap).unwrap(),
            Some(&MaybeRelocatable::Int(BigInt::from_i64(0x4).unwrap())),
        );
        assert_eq!(vm.step(), Ok(()));
        assert_eq!(vm.run_context.pc, MaybeRelocatable::from((0, 4)));
        assert_eq!(vm.run_context.ap, MaybeRelocatable::from((1, 3)));

        assert_eq!(
            vm.memory.get(&vm.run_context.ap).unwrap(),
            Some(&MaybeRelocatable::Int(BigInt::from_i64(0x5).unwrap())),
        );

        assert_eq!(vm.step(), Ok(()));
        assert_eq!(vm.run_context.pc, MaybeRelocatable::from((0, 6)));
        assert_eq!(vm.run_context.ap, MaybeRelocatable::from((1, 4)));

        assert_eq!(
            vm.memory.get(&vm.run_context.ap).unwrap(),
            Some(&MaybeRelocatable::Int(bigint64!(0x14))),
        );
    }

    #[test]
    fn deduce_memory_cell_no_pedersen_builtin() {
<<<<<<< HEAD
        let mut vm = VirtualMachine::new(bigint!(17), Vec::new());
        assert_eq!(vm.deduce_memory_cell(&MaybeRelocatable::from((0, 0))), None);
=======
        let mut vm = VirtualMachine::new(bigint!(17), BTreeMap::new());
        assert_eq!(
            vm.deduce_memory_cell(&MaybeRelocatable::from((0, 0))),
            Ok(None)
        );
>>>>>>> 2a7529f2
    }

    #[test]
    fn deduce_memory_cell_pedersen_builtin_valid() {
        let mut vm = VirtualMachine::new(bigint!(17), Vec::new());
        let mut builtin = HashBuiltinRunner::new(true, 8);
        builtin.base = Some(relocatable!(0, 0));
        vm.builtin_runners
            .push((String::from("pedersen"), Box::new(builtin)));
        vm.memory.data.push(Vec::new());
        vm.memory
            .insert(
                &MaybeRelocatable::from((0, 3)),
                &MaybeRelocatable::Int(bigint!(32)),
            )
            .unwrap();
        vm.memory
            .insert(
                &MaybeRelocatable::from((0, 4)),
                &MaybeRelocatable::Int(bigint!(72)),
            )
            .unwrap();
        vm.memory
            .insert(
                &MaybeRelocatable::from((0, 5)),
                &MaybeRelocatable::Int(bigint!(0)),
            )
            .unwrap();
        assert_eq!(
            vm.deduce_memory_cell(&MaybeRelocatable::from((0, 5))),
            Ok(Some(MaybeRelocatable::from(bigint_str!(
                b"3270867057177188607814717243084834301278723532952411121381966378910183338911"
            ))))
        );
    }

    #[test]
    /* Program used:
    %builtins output pedersen
    from starkware.cairo.common.cairo_builtins import HashBuiltin
    from starkware.cairo.common.hash import hash2
    from starkware.cairo.common.serialize import serialize_word

    func foo(hash_ptr : HashBuiltin*) -> (
        hash_ptr : HashBuiltin*, z
    ):
        # Use a with-statement, since 'hash_ptr' is not an
        # implicit argument.
        with hash_ptr:
            let (z) = hash2(32, 72)
        end
        return (hash_ptr=hash_ptr, z=z)
    end

    func main{output_ptr: felt*, pedersen_ptr: HashBuiltin*}():
        let (pedersen_ptr, a) = foo(pedersen_ptr)
        serialize_word(a)
        return()
    end
     */
    fn compute_operands_pedersen() {
        let instruction = Instruction {
            off0: bigint!(0),
            off1: bigint!(-5),
            off2: bigint!(2),
            imm: None,
            dst_register: Register::AP,
            op0_register: Register::FP,
            op1_addr: Op1Addr::Op0,
            res: Res::Op1,
            pc_update: PcUpdate::Regular,
            ap_update: ApUpdate::Add1,
            fp_update: FpUpdate::Regular,
            opcode: Opcode::AssertEq,
        };
        let mut builtin = HashBuiltinRunner::new(true, 8);
        builtin.base = Some(relocatable!(3, 0));
        let mut vm = VirtualMachine::new(bigint!(127), Vec::new());
        vm.builtin_runners
            .push((String::from("pedersen"), Box::new(builtin)));
        vm.run_context.ap = MaybeRelocatable::from((1, 13));
        vm.run_context.fp = MaybeRelocatable::from((1, 12));
        vm.memory.data.push(Vec::new());
        vm.memory.data.push(Vec::new());
        vm.memory.data.push(Vec::new());
        vm.memory.data.push(Vec::new());

        //Insert values into memory (excluding those from the program segment (instructions))
        vm.memory
            .insert(
                &MaybeRelocatable::from((3, 0)),
                &MaybeRelocatable::from(bigint!(32)),
            )
            .unwrap();

        vm.memory
            .insert(
                &MaybeRelocatable::from((3, 1)),
                &MaybeRelocatable::from(bigint!(72)),
            )
            .unwrap();

        vm.memory
            .insert(
                &MaybeRelocatable::from((1, 0)),
                &MaybeRelocatable::from((2, 0)),
            )
            .unwrap();
        vm.memory
            .insert(
                &MaybeRelocatable::from((1, 1)),
                &MaybeRelocatable::from((3, 0)),
            )
            .unwrap();

        vm.memory
            .insert(
                &MaybeRelocatable::from((1, 2)),
                &MaybeRelocatable::from((4, 0)),
            )
            .unwrap();

        vm.memory
            .insert(
                &MaybeRelocatable::from((1, 3)),
                &MaybeRelocatable::from((5, 0)),
            )
            .unwrap();

        vm.memory
            .insert(
                &MaybeRelocatable::from((1, 4)),
                &MaybeRelocatable::from((3, 0)),
            )
            .unwrap();

        vm.memory
            .insert(
                &MaybeRelocatable::from((1, 5)),
                &MaybeRelocatable::from((1, 4)),
            )
            .unwrap();

        vm.memory
            .insert(
                &MaybeRelocatable::from((1, 6)),
                &MaybeRelocatable::from((0, 21)),
            )
            .unwrap();

        vm.memory
            .insert(
                &MaybeRelocatable::from((1, 7)),
                &MaybeRelocatable::from((3, 0)),
            )
            .unwrap();

        vm.memory
            .insert(
                &MaybeRelocatable::from((1, 8)),
                &MaybeRelocatable::from(bigint!(32)),
            )
            .unwrap();
        vm.memory
            .insert(
                &MaybeRelocatable::from((1, 9)),
                &MaybeRelocatable::from(bigint!(72)),
            )
            .unwrap();
        vm.memory
            .insert(
                &MaybeRelocatable::from((1, 10)),
                &MaybeRelocatable::from((1, 7)),
            )
            .unwrap();
        vm.memory
            .insert(
                &MaybeRelocatable::from((1, 11)),
                &MaybeRelocatable::from((0, 17)),
            )
            .unwrap();
        vm.memory
            .insert(
                &MaybeRelocatable::from((1, 12)),
                &MaybeRelocatable::from((3, 3)),
            )
            .unwrap();

        let expected_operands = Operands {
            dst: MaybeRelocatable::from(bigint_str!(
                b"3270867057177188607814717243084834301278723532952411121381966378910183338911"
            )),
            res: Some(MaybeRelocatable::from(bigint_str!(
                b"3270867057177188607814717243084834301278723532952411121381966378910183338911"
            ))),
            op0: MaybeRelocatable::from((3, 0)),
            op1: MaybeRelocatable::from(bigint_str!(
                b"3270867057177188607814717243084834301278723532952411121381966378910183338911"
            )),
        };
        let expected_operands_mem_addresses = vec![
            MaybeRelocatable::from((1, 13)),
            MaybeRelocatable::from((1, 7)),
            MaybeRelocatable::from((3, 2)),
        ];
        assert_eq!(
            Ok((expected_operands, expected_operands_mem_addresses)),
            vm.compute_operands(&instruction)
        );
    }

    #[test]
    fn deduce_memory_cell_bitwise_builtin_valid_and() {
        let mut vm = VirtualMachine::new(bigint!(17), Vec::new());
        let mut builtin = BitwiseBuiltinRunner::new(true, 8);
        builtin.base = Some(relocatable!(0, 0));
        vm.builtin_runners
            .push((String::from("bitwise"), Box::new(builtin)));
        vm.memory.data.push(Vec::new());
        vm.memory
            .insert(
                &MaybeRelocatable::from((0, 5)),
                &MaybeRelocatable::Int(bigint!(10)),
            )
            .unwrap();
        vm.memory
            .insert(
                &MaybeRelocatable::from((0, 6)),
                &MaybeRelocatable::Int(bigint!(12)),
            )
            .unwrap();
        vm.memory
            .insert(
                &MaybeRelocatable::from((0, 7)),
                &MaybeRelocatable::Int(bigint!(0)),
            )
            .unwrap();
        assert_eq!(
            vm.deduce_memory_cell(&MaybeRelocatable::from((0, 7))),
            Ok(Some(MaybeRelocatable::from(bigint!(8))))
        );
    }

    #[test]
    /* Program used:
    %builtins bitwise
    from starkware.cairo.common.bitwise import bitwise_and
    from starkware.cairo.common.cairo_builtins import BitwiseBuiltin


    func main{bitwise_ptr: BitwiseBuiltin*}():
        let (result) = bitwise_and(12, 10)  # Binary (1100, 1010).
        assert result = 8  # Binary 1000.
        return()
    end
    */
    fn compute_operands_bitwise() {
        let instruction = Instruction {
            off0: bigint!(0),
            off1: bigint!(-5),
            off2: bigint!(2),
            imm: None,
            dst_register: Register::AP,
            op0_register: Register::FP,
            op1_addr: Op1Addr::Op0,
            res: Res::Op1,
            pc_update: PcUpdate::Regular,
            ap_update: ApUpdate::Add1,
            fp_update: FpUpdate::Regular,
            opcode: Opcode::AssertEq,
        };
        let mut builtin = BitwiseBuiltinRunner::new(true, 256);
        builtin.base = Some(relocatable!(2, 0));
        let mut vm = VirtualMachine::new(bigint!(127), Vec::new());
        vm.builtin_runners
            .push((String::from("bitwise"), Box::new(builtin)));
        vm.run_context.ap = MaybeRelocatable::from((1, 9));
        vm.run_context.fp = MaybeRelocatable::from((1, 8));
        for _ in 0..3 {
            vm.memory.data.push(Vec::new());
        }

        //Insert values into memory (excluding those from the program segment (instructions))
        vm.memory
            .insert(
                &MaybeRelocatable::from((2, 0)),
                &MaybeRelocatable::from(bigint!(12)),
            )
            .unwrap();
        vm.memory
            .insert(
                &MaybeRelocatable::from((2, 1)),
                &MaybeRelocatable::from(bigint!(10)),
            )
            .unwrap();
        vm.memory
            .insert(
                &MaybeRelocatable::from((1, 0)),
                &MaybeRelocatable::from((2, 0)),
            )
            .unwrap();
        vm.memory
            .insert(
                &MaybeRelocatable::from((1, 1)),
                &MaybeRelocatable::from((3, 0)),
            )
            .unwrap();
        vm.memory
            .insert(
                &MaybeRelocatable::from((1, 2)),
                &MaybeRelocatable::from((4, 0)),
            )
            .unwrap();
        vm.memory
            .insert(
                &MaybeRelocatable::from((1, 3)),
                &MaybeRelocatable::from((2, 0)),
            )
            .unwrap();
        vm.memory
            .insert(
                &MaybeRelocatable::from((1, 4)),
                &MaybeRelocatable::from(bigint!(12)),
            )
            .unwrap();
        vm.memory
            .insert(
                &MaybeRelocatable::from((1, 5)),
                &MaybeRelocatable::from(bigint!(10)),
            )
            .unwrap();
        vm.memory
            .insert(
                &MaybeRelocatable::from((1, 6)),
                &MaybeRelocatable::from((1, 3)),
            )
            .unwrap();
        vm.memory
            .insert(
                &MaybeRelocatable::from((1, 7)),
                &MaybeRelocatable::from((0, 13)),
            )
            .unwrap();

        let expected_operands = Operands {
            dst: MaybeRelocatable::from(bigint!(8)),
            res: Some(MaybeRelocatable::from(bigint!(8))),
            op0: MaybeRelocatable::from((2, 0)),
            op1: MaybeRelocatable::from(bigint!(8)),
        };
        let expected_operands_mem_addresses = vec![
            MaybeRelocatable::from((1, 9)),
            MaybeRelocatable::from((1, 3)),
            MaybeRelocatable::from((2, 2)),
        ];
        assert_eq!(
            Ok((expected_operands, expected_operands_mem_addresses)),
            vm.compute_operands(&instruction)
        );
    }

    #[test]
    fn deduce_memory_cell_ec_op_builtin_valid() {
        let mut vm = VirtualMachine::new(bigint!(17), Vec::new());
        let mut builtin = EcOpBuiltinRunner::new(true, 256);
        builtin.base = Some(relocatable!(0, 0));
        vm.builtin_runners
            .push((String::from("ec_op"), Box::new(builtin)));
        vm.memory.data.push(Vec::new());
        vm.memory
            .insert(
                &MaybeRelocatable::from((0, 0)),
                &MaybeRelocatable::Int(bigint_str!(
                    b"2962412995502985605007699495352191122971573493113767820301112397466445942584"
                )),
            )
            .unwrap();
        vm.memory
            .insert(
                &MaybeRelocatable::from((0, 1)),
                &MaybeRelocatable::Int(bigint_str!(
                    b"214950771763870898744428659242275426967582168179217139798831865603966154129"
                )),
            )
            .unwrap();
        vm.memory
            .insert(
                &MaybeRelocatable::from((0, 2)),
                &MaybeRelocatable::Int(bigint_str!(
                    b"874739451078007766457464989774322083649278607533249481151382481072868806602"
                )),
            )
            .unwrap();
        vm.memory
            .insert(
                &MaybeRelocatable::from((0, 3)),
                &MaybeRelocatable::Int(bigint_str!(
                    b"152666792071518830868575557812948353041420400780739481342941381225525861407"
                )),
            )
            .unwrap();
        vm.memory
            .insert(
                &MaybeRelocatable::from((0, 4)),
                &MaybeRelocatable::Int(bigint!(34)),
            )
            .unwrap();
        vm.memory
            .insert(
                &MaybeRelocatable::from((0, 5)),
                &MaybeRelocatable::Int(bigint_str!(
                    b"2778063437308421278851140253538604815869848682781135193774472480292420096757"
                )),
            )
            .unwrap();

        let result = vm.deduce_memory_cell(&MaybeRelocatable::from((0, 6)));
        assert_eq!(
            result,
            Ok(Some(MaybeRelocatable::from(bigint_str!(
                b"3598390311618116577316045819420613574162151407434885460365915347732568210029"
            ))))
        );
    }

    #[test]
    /* Data taken from this program execution:
       %builtins output ec_op
       from starkware.cairo.common.cairo_builtins import EcOpBuiltin
       from starkware.cairo.common.serialize import serialize_word
       from starkware.cairo.common.ec_point import EcPoint
       from starkware.cairo.common.ec import ec_op

       func main{output_ptr: felt*, ec_op_ptr: EcOpBuiltin*}():
           let x: EcPoint = EcPoint(2089986280348253421170679821480865132823066470938446095505822317253594081284, 1713931329540660377023406109199410414810705867260802078187082345529207694986)

           let y: EcPoint = EcPoint(874739451078007766457464989774322083649278607533249481151382481072868806602,152666792071518830868575557812948353041420400780739481342941381225525861407)
           let z: EcPoint = ec_op(x,34, y)
           serialize_word(z.x)
           return()
           end
    */
    fn verify_auto_deductions_for_ec_op_builtin_valid() {
        let mut builtin = EcOpBuiltinRunner::new(true, 256);
        builtin.base = Some(relocatable!(3, 0));
        let mut vm = VirtualMachine::new(bigint!(127), Vec::new());
        vm.builtin_runners
            .push((String::from("ec_op"), Box::new(builtin)));
        for _ in 0..4 {
            vm.memory.data.push(Vec::new());
        }
        vm.memory
            .insert(
                &MaybeRelocatable::from((3, 0)),
                &MaybeRelocatable::Int(bigint_str!(
                    b"2962412995502985605007699495352191122971573493113767820301112397466445942584"
                )),
            )
            .unwrap();
        vm.memory
            .insert(
                &MaybeRelocatable::from((3, 1)),
                &MaybeRelocatable::Int(bigint_str!(
                    b"214950771763870898744428659242275426967582168179217139798831865603966154129"
                )),
            )
            .unwrap();
        vm.memory
            .insert(
                &MaybeRelocatable::from((3, 2)),
                &MaybeRelocatable::Int(bigint_str!(
                    b"874739451078007766457464989774322083649278607533249481151382481072868806602"
                )),
            )
            .unwrap();
        vm.memory
            .insert(
                &MaybeRelocatable::from((3, 3)),
                &MaybeRelocatable::Int(bigint_str!(
                    b"152666792071518830868575557812948353041420400780739481342941381225525861407"
                )),
            )
            .unwrap();
        vm.memory
            .insert(
                &MaybeRelocatable::from((3, 4)),
                &MaybeRelocatable::Int(bigint!(34)),
            )
            .unwrap();
        vm.memory
            .insert(
                &MaybeRelocatable::from((3, 5)),
                &MaybeRelocatable::Int(bigint_str!(
                    b"2778063437308421278851140253538604815869848682781135193774472480292420096757"
                )),
            )
            .unwrap();
        assert_eq!(vm.verify_auto_deductions(), Ok(()));
    }

    #[test]
    #[should_panic]
    fn verify_auto_deductions_for_ec_op_builtin_valid_points_invalid_result() {
        let mut builtin = EcOpBuiltinRunner::new(true, 256);
        builtin.base = Some(relocatable!(3, 0));
        let mut vm = VirtualMachine::new(bigint!(127), Vec::new());
        vm.builtin_runners
            .push((String::from("ec_op"), Box::new(builtin)));
        for _ in 0..4 {
            vm.memory.data.push(Vec::new());
        }
        vm.memory
            .insert(
                &MaybeRelocatable::from((3, 0)),
                &MaybeRelocatable::Int(bigint_str!(
                    b"2962412995502985605007699495352191122971573493113767820301112397466445942584"
                )),
            )
            .unwrap();
        vm.memory
            .insert(
                &MaybeRelocatable::from((3, 1)),
                &MaybeRelocatable::Int(bigint_str!(
                    b"214950771763870898744428659242275426967582168179217139798831865603966154129"
                )),
            )
            .unwrap();
        vm.memory
            .insert(
                &MaybeRelocatable::from((3, 2)),
                &MaybeRelocatable::Int(bigint_str!(
                    b"2089986280348253421170679821480865132823066470938446095505822317253594081284"
                )),
            )
            .unwrap();
        vm.memory
            .insert(
                &MaybeRelocatable::from((3, 3)),
                &MaybeRelocatable::Int(bigint_str!(
                    b"1713931329540660377023406109199410414810705867260802078187082345529207694986"
                )),
            )
            .unwrap();
        vm.memory
            .insert(
                &MaybeRelocatable::from((3, 4)),
                &MaybeRelocatable::Int(bigint!(34)),
            )
            .unwrap();
        vm.memory
            .insert(
                &MaybeRelocatable::from((3, 5)),
                &MaybeRelocatable::Int(bigint_str!(
                    b"2778063437308421278851140253538604815869848682781135193774472480292420096757"
                )),
            )
            .unwrap();
        vm.verify_auto_deductions().unwrap();
    }

    #[test]
    /* Program used:
    %builtins bitwise
    from starkware.cairo.common.bitwise import bitwise_and
    from starkware.cairo.common.cairo_builtins import BitwiseBuiltin


    func main{bitwise_ptr: BitwiseBuiltin*}():
        let (result) = bitwise_and(12, 10)  # Binary (1100, 1010).
        assert result = 8  # Binary 1000.
        return()
    end
    */
    fn verify_auto_deductions_bitwise() {
        let mut builtin = BitwiseBuiltinRunner::new(true, 256);
        builtin.base = Some(relocatable!(2, 0));
        let mut vm = VirtualMachine::new(bigint!(127), Vec::new());
        vm.builtin_runners
            .push((String::from("bitwise"), Box::new(builtin)));
        for _ in 0..3 {
            vm.memory.data.push(Vec::new());
        }
        vm.memory
            .insert(
                &MaybeRelocatable::from((2, 0)),
                &MaybeRelocatable::from(bigint!(12)),
            )
            .unwrap();
        vm.memory
            .insert(
                &MaybeRelocatable::from((2, 1)),
                &MaybeRelocatable::from(bigint!(10)),
            )
            .unwrap();
        assert_eq!(vm.verify_auto_deductions(), Ok(()));
    }

    #[test]
    /* Program used:
    %builtins output pedersen
    from starkware.cairo.common.cairo_builtins import HashBuiltin
    from starkware.cairo.common.hash import hash2
    from starkware.cairo.common.serialize import serialize_word

    func foo(hash_ptr : HashBuiltin*) -> (
        hash_ptr : HashBuiltin*, z
    ):
        # Use a with-statement, since 'hash_ptr' is not an
        # implicit argument.
        with hash_ptr:
            let (z) = hash2(32, 72)
        end
        return (hash_ptr=hash_ptr, z=z)
    end

    func main{output_ptr: felt*, pedersen_ptr: HashBuiltin*}():
        let (pedersen_ptr, a) = foo(pedersen_ptr)
        serialize_word(a)
        return()
    end
     */
    fn verify_auto_deductions_pedersen() {
        let mut builtin = HashBuiltinRunner::new(true, 8);
        builtin.base = Some(relocatable!(3, 0));
        let mut vm = VirtualMachine::new(bigint!(127), Vec::new());
        vm.builtin_runners
            .push((String::from("pedersen"), Box::new(builtin)));
        for _ in 0..4 {
            vm.memory.data.push(Vec::new());
        }

        vm.memory
            .insert(
                &MaybeRelocatable::from((3, 0)),
                &MaybeRelocatable::from(bigint!(32)),
            )
            .unwrap();

        vm.memory
            .insert(
                &MaybeRelocatable::from((3, 1)),
                &MaybeRelocatable::from(bigint!(72)),
            )
            .unwrap();
        assert_eq!(vm.verify_auto_deductions(), Ok(()));
    }
}<|MERGE_RESOLUTION|>--- conflicted
+++ resolved
@@ -584,11 +584,7 @@
 mod tests {
     use super::*;
     use crate::types::instruction::{ApUpdate, FpUpdate, Op1Addr, Opcode, PcUpdate, Register, Res};
-<<<<<<< HEAD
-
-=======
     use crate::vm::errors::memory_errors::MemoryError;
->>>>>>> 2a7529f2
     use crate::vm::runners::builtin_runner::{
         BitwiseBuiltinRunner, EcOpBuiltinRunner, HashBuiltinRunner,
     };
@@ -2107,13 +2103,8 @@
             ),
         ];
 
-<<<<<<< HEAD
-        let mut vm = VirtualMachine::new(bigint!(127), Vec::new());
-        vm.memory = Memory::from(mem_arr.clone(), 2).unwrap();
-=======
-        let mut vm = VirtualMachine::new(bigint!(127), BTreeMap::new());
+        let mut vm = VirtualMachine::new(bigint!(127), Vec::new());
         vm.memory = memory_from(mem_arr.clone(), 2).unwrap();
->>>>>>> 2a7529f2
 
         let expected_operands = Operands {
             dst: MaybeRelocatable::Int(bigint64!(0x4)),
@@ -2694,16 +2685,11 @@
 
     #[test]
     fn deduce_memory_cell_no_pedersen_builtin() {
-<<<<<<< HEAD
         let mut vm = VirtualMachine::new(bigint!(17), Vec::new());
-        assert_eq!(vm.deduce_memory_cell(&MaybeRelocatable::from((0, 0))), None);
-=======
-        let mut vm = VirtualMachine::new(bigint!(17), BTreeMap::new());
         assert_eq!(
             vm.deduce_memory_cell(&MaybeRelocatable::from((0, 0))),
             Ok(None)
         );
->>>>>>> 2a7529f2
     }
 
     #[test]
